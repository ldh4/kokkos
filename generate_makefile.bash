--- conflicted
+++ resolved
@@ -16,13 +16,8 @@
       QTHREADS_PATH="${key#*=}"
       ;;
     --hpx-path*)
-<<<<<<< HEAD
-        HPX_PATH="${key#*=}"
-        ;;
-=======
       HPX_PATH="${key#*=}"
       ;;
->>>>>>> 7112813d
     --prefix*)
       PREFIX="${key#*=}"
       ;;
@@ -57,24 +52,15 @@
         QTHREADS_PATH="${key#*=}"
       fi
       ;;
-<<<<<<< HEAD
-=======
     --with-hpx-options*)
       KOKKOS_HPX_OPT="${key#*=}"
       ;;
->>>>>>> 7112813d
     --with-hpx*)
       KOKKOS_DEVICES="${KOKKOS_DEVICES},HPX"
       if [ -z "$HPX_PATH" ]; then
         HPX_PATH="${key#*=}"
       fi
       ;;
-<<<<<<< HEAD
-    --with-hpx-options*)
-        KOKKOS_HPX_OPT="${key#*=}"
-        ;;
-=======
->>>>>>> 7112813d
     --with-devices*)
       DEVICES="${key#*=}"
       KOKKOS_DEVICES="${KOKKOS_DEVICES},${DEVICES}"
