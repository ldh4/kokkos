--- conflicted
+++ resolved
@@ -723,10 +723,7 @@
     run_test_subview();
     run_test_subview_strided();
     run_test_vector();
-<<<<<<< HEAD
-=======
     run_test_as_view_of_rank_n();
->>>>>>> c838bdcf
   }
 
   static void run_operator_test_rank12345() {
@@ -973,8 +970,6 @@
     }
   }
 
-<<<<<<< HEAD
-=======
   static void run_test_as_view_of_rank_n() {
     Kokkos::View<int, Kokkos::HostSpace> error_flag_host("error_flag");
     error_flag_host() = 0;
@@ -1168,7 +1163,6 @@
     EXPECT_ANY_THROW({ auto v_copy = Kokkos::Impl::as_view_of_rank_n<2>(d); });
   }
 
->>>>>>> c838bdcf
   static void run_test_scalar() {
     using hView0 = typename dView0::HostMirror;  // HostMirror of DynRankView is
                                                  // a DynRankView
