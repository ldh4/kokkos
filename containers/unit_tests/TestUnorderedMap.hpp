--- conflicted
+++ resolved
@@ -508,13 +508,8 @@
   TestMapCopy::map_type map;
 
   Kokkos::parallel_for(
-<<<<<<< HEAD
       Kokkos::RangePolicy<TEST_EXECSPACE>(0, 1),
-      KOKKOS_LAMBDA(int const &i) { map.insert(i); });
-=======
-      Kokkos::RangePolicy<>(TEST_EXECSPACE(), 0, 1),
       KOKKOS_LAMBDA(int const i) { map.insert(i); });
->>>>>>> 42438327
 
   ASSERT_EQ(1u, map.size());
 }
