
FUNCTION(KOKKOS_ARCH_OPTION SUFFIX DEV_TYPE DESCRIPTION)
  #all optimizations off by default
  KOKKOS_OPTION(ARCH_${SUFFIX} OFF BOOL "Optimize for ${DESCRIPTION} (${DEV_TYPE})")
  SET(KOKKOS_ARCH_${SUFFIX} ${KOKKOS_ARCH_${SUFFIX}} PARENT_SCOPE)
  SET(KOKKOS_OPTION_KEYS ${KOKKOS_OPTION_KEYS} PARENT_SCOPE)
  SET(KOKKOS_OPTION_VALUES ${KOKKOS_OPTION_VALUES} PARENT_SCOPE)
  SET(KOKKOS_OPTION_TYPES ${KOKKOS_OPTION_TYPES} PARENT_SCOPE)
  IF(KOKKOS_ARCH_${SUFFIX})
    LIST(APPEND KOKKOS_ENABLED_ARCH_LIST ${SUFFIX})
    SET(KOKKOS_ENABLED_ARCH_LIST ${KOKKOS_ENABLED_ARCH_LIST} PARENT_SCOPE)
  ENDIF()
ENDFUNCTION()


# Make sure devices and compiler ID are done
KOKKOS_CFG_DEPENDS(ARCH COMPILER_ID)
KOKKOS_CFG_DEPENDS(ARCH DEVICES)
KOKKOS_CFG_DEPENDS(ARCH OPTIONS)

KOKKOS_CHECK_DEPRECATED_OPTIONS(
  ARCH_EPYC   "Please replace EPYC with ZEN or ZEN2, depending on your platform"
  ARCH_RYZEN  "Please replace RYZEN with ZEN or ZEN2, depending on your platform"
)

#-------------------------------------------------------------------------------
# List of possible host architectures.
#-------------------------------------------------------------------------------
SET(KOKKOS_ARCH_LIST)


KOKKOS_DEPRECATED_LIST(ARCH ARCH)
KOKKOS_ARCH_OPTION(NATIVE          HOST "local machine")
KOKKOS_ARCH_OPTION(AMDAVX          HOST "AMD chip")
KOKKOS_ARCH_OPTION(ARMV80          HOST "ARMv8.0 Compatible CPU")
KOKKOS_ARCH_OPTION(ARMV81          HOST "ARMv8.1 Compatible CPU")
KOKKOS_ARCH_OPTION(ARMV8_THUNDERX  HOST "ARMv8 Cavium ThunderX CPU")
KOKKOS_ARCH_OPTION(ARMV8_THUNDERX2 HOST "ARMv8 Cavium ThunderX2 CPU")
KOKKOS_ARCH_OPTION(A64FX           HOST "ARMv8.2 with SVE Support")
KOKKOS_ARCH_OPTION(WSM             HOST "Intel Westmere CPU")
KOKKOS_ARCH_OPTION(SNB             HOST "Intel Sandy/Ivy Bridge CPUs")
KOKKOS_ARCH_OPTION(HSW             HOST "Intel Haswell CPUs")
KOKKOS_ARCH_OPTION(BDW             HOST "Intel Broadwell Xeon E-class CPUs")
KOKKOS_ARCH_OPTION(ICX             HOST "Intel Ice Lake CPUs (AVX512)")
KOKKOS_ARCH_OPTION(SKX             HOST "Intel Sky Lake Xeon E-class HPC CPUs (AVX512)")
KOKKOS_ARCH_OPTION(KNC             HOST "Intel Knights Corner Xeon Phi")
KOKKOS_ARCH_OPTION(KNL             HOST "Intel Knights Landing Xeon Phi")
KOKKOS_ARCH_OPTION(BGQ             HOST "IBM Blue Gene Q")
KOKKOS_ARCH_OPTION(POWER7          HOST "IBM POWER7 CPUs")
KOKKOS_ARCH_OPTION(POWER8          HOST "IBM POWER8 CPUs")
KOKKOS_ARCH_OPTION(POWER9          HOST "IBM POWER9 CPUs")
KOKKOS_ARCH_OPTION(KEPLER30        GPU  "NVIDIA Kepler generation CC 3.0")
KOKKOS_ARCH_OPTION(KEPLER32        GPU  "NVIDIA Kepler generation CC 3.2")
KOKKOS_ARCH_OPTION(KEPLER35        GPU  "NVIDIA Kepler generation CC 3.5")
KOKKOS_ARCH_OPTION(KEPLER37        GPU  "NVIDIA Kepler generation CC 3.7")
KOKKOS_ARCH_OPTION(MAXWELL50       GPU  "NVIDIA Maxwell generation CC 5.0")
KOKKOS_ARCH_OPTION(MAXWELL52       GPU  "NVIDIA Maxwell generation CC 5.2")
KOKKOS_ARCH_OPTION(MAXWELL53       GPU  "NVIDIA Maxwell generation CC 5.3")
KOKKOS_ARCH_OPTION(PASCAL60        GPU  "NVIDIA Pascal generation CC 6.0")
KOKKOS_ARCH_OPTION(PASCAL61        GPU  "NVIDIA Pascal generation CC 6.1")
KOKKOS_ARCH_OPTION(VOLTA70         GPU  "NVIDIA Volta generation CC 7.0")
KOKKOS_ARCH_OPTION(VOLTA72         GPU  "NVIDIA Volta generation CC 7.2")
KOKKOS_ARCH_OPTION(TURING75        GPU  "NVIDIA Turing generation CC 7.5")
KOKKOS_ARCH_OPTION(AMPERE80        GPU  "NVIDIA Ampere generation CC 8.0")
KOKKOS_ARCH_OPTION(AMPERE86        GPU  "NVIDIA Ampere generation CC 8.6")
KOKKOS_ARCH_OPTION(ZEN             HOST "AMD Zen architecture")
KOKKOS_ARCH_OPTION(ZEN2            HOST "AMD Zen2 architecture")
KOKKOS_ARCH_OPTION(ZEN3            HOST "AMD Zen3 architecture")
KOKKOS_ARCH_OPTION(VEGA900         GPU  "AMD GPU MI25 GFX900")
KOKKOS_ARCH_OPTION(VEGA906         GPU  "AMD GPU MI50/MI60 GFX906")
KOKKOS_ARCH_OPTION(VEGA908         GPU  "AMD GPU MI100 GFX908")
KOKKOS_ARCH_OPTION(VEGA90A         GPU  "AMD GPU MI200 GFX90A")
KOKKOS_ARCH_OPTION(INTEL_GEN       GPU  "SPIR64-based devices, e.g. Intel GPUs, using JIT")
KOKKOS_ARCH_OPTION(INTEL_DG1       GPU  "Intel Iris XeMAX GPU")
KOKKOS_ARCH_OPTION(INTEL_GEN9      GPU  "Intel GPU Gen9")
KOKKOS_ARCH_OPTION(INTEL_GEN11     GPU  "Intel GPU Gen11")
KOKKOS_ARCH_OPTION(INTEL_GEN12LP   GPU  "Intel GPU Gen12LP")
KOKKOS_ARCH_OPTION(INTEL_XEHP      GPU  "Intel GPU Xe-HP")
KOKKOS_ARCH_OPTION(INTEL_PVC       GPU  "Intel GPU Ponte Vecchio")


IF(KOKKOS_ENABLE_COMPILER_WARNINGS)
  SET(COMMON_WARNINGS
    "-Wall" "-Wunused-parameter" "-Wshadow" "-pedantic"
    "-Wsign-compare" "-Wtype-limits" "-Wuninitialized")

  # NOTE KOKKOS_ prefixed variable (all uppercase) is not set yet because TPLs are processed after ARCH
  IF(Kokkos_ENABLE_LIBQUADMATH)
    # warning: non-standard suffix on floating constant [-Wpedantic]
    LIST(REMOVE_ITEM COMMON_WARNINGS "-pedantic")
  ENDIF()

  # OpenMPTarget compilers give erroneous warnings about sign comparison in loops
  IF(KOKKOS_ENABLE_OPENMPTARGET)
    LIST(REMOVE_ITEM COMMON_WARNINGS "-Wsign-compare")
  ENDIF()

  IF(KOKKOS_CXX_COMPILER_ID STREQUAL Clang)
    LIST(APPEND COMMON_WARNINGS "-Wimplicit-fallthrough")
  ENDIF()

  SET(GNU_WARNINGS "-Wempty-body" "-Wclobbered" "-Wignored-qualifiers"
    ${COMMON_WARNINGS})
  IF(KOKKOS_CXX_COMPILER_ID STREQUAL GNU AND KOKKOS_CXX_COMPILER_VERSION VERSION_GREATER_EQUAL 7)
    LIST(APPEND GNU_WARNINGS "-Wimplicit-fallthrough")
  ENDIF()

  # Not using COMPILER_SPECIFIC_FLAGS function so the warning flags are not passed downstream
  IF(CMAKE_CXX_COMPILER_ID STREQUAL GNU)
    STRING(REPLACE ";" " " WARNING_FLAGS "${GNU_WARNINGS}")
  ELSEIF(CMAKE_CXX_COMPILER_ID STREQUAL NVHPC)
    # FIXME_NVHPC
  ELSE()
    STRING(REPLACE ";" " " WARNING_FLAGS "${COMMON_WARNINGS}")
  ENDIF()
  SET(CMAKE_CXX_FLAGS "${CMAKE_CXX_FLAGS} ${WARNING_FLAGS}")
ENDIF()


#------------------------------- KOKKOS_CUDA_OPTIONS ---------------------------
#clear anything that might be in the cache
GLOBAL_SET(KOKKOS_CUDA_OPTIONS)
# Construct the Makefile options
IF (KOKKOS_ENABLE_CUDA_LAMBDA)
  IF(KOKKOS_CXX_COMPILER_ID STREQUAL NVIDIA)
    GLOBAL_APPEND(KOKKOS_CUDA_OPTIONS "-expt-extended-lambda")
    IF(KOKKOS_COMPILER_CUDA_VERSION GREATER_EQUAL 110)
      GLOBAL_APPEND(KOKKOS_CUDA_OPTIONS "-Wext-lambda-captures-this")
    ENDIF()
  ENDIF()
ENDIF()

IF (KOKKOS_ENABLE_CUDA_CONSTEXPR)
  IF(KOKKOS_CXX_COMPILER_ID STREQUAL NVIDIA)
    GLOBAL_APPEND(KOKKOS_CUDA_OPTIONS "-expt-relaxed-constexpr")
  ENDIF()
ENDIF()

IF (KOKKOS_CXX_COMPILER_ID STREQUAL Clang)
  SET(CUDA_ARCH_FLAG "--cuda-gpu-arch")
  GLOBAL_APPEND(KOKKOS_CUDA_OPTIONS -x cuda)
  # Kokkos_CUDA_DIR has priority over CUDAToolkit_BIN_DIR
  IF (Kokkos_CUDA_DIR)
    GLOBAL_APPEND(KOKKOS_CUDA_OPTIONS --cuda-path=${Kokkos_CUDA_DIR})
  ELSEIF(CUDAToolkit_BIN_DIR)
    GLOBAL_APPEND(KOKKOS_CUDA_OPTIONS --cuda-path=${CUDAToolkit_BIN_DIR}/..)
  ENDIF()
  IF (KOKKOS_ENABLE_CUDA)
     SET(KOKKOS_IMPL_CUDA_CLANG_WORKAROUND ON CACHE BOOL "enable CUDA Clang workarounds" FORCE)
  ENDIF()
ELSEIF(KOKKOS_CXX_COMPILER_ID STREQUAL NVIDIA)
  SET(CUDA_ARCH_FLAG "-arch")
ENDIF()

IF (KOKKOS_CXX_COMPILER_ID STREQUAL NVIDIA)
  STRING(TOUPPER "${CMAKE_BUILD_TYPE}" _UPPERCASE_CMAKE_BUILD_TYPE)
  IF (KOKKOS_ENABLE_DEBUG OR _UPPERCASE_CMAKE_BUILD_TYPE STREQUAL "DEBUG")
    GLOBAL_APPEND(KOKKOS_CUDA_OPTIONS -lineinfo)
  ENDIF()
  UNSET(_UPPERCASE_CMAKE_BUILD_TYPE)
  IF (KOKKOS_CXX_COMPILER_VERSION VERSION_GREATER_EQUAL 9.0 AND KOKKOS_CXX_COMPILER_VERSION VERSION_LESS 10.0)
    GLOBAL_APPEND(KOKKOS_CUDAFE_OPTIONS --diag_suppress=esa_on_defaulted_function_ignored)
  ENDIF()
ENDIF()


#------------------------------- KOKKOS_HIP_OPTIONS ---------------------------
#clear anything that might be in the cache
GLOBAL_SET(KOKKOS_AMDGPU_OPTIONS)
IF(KOKKOS_ENABLE_HIP)
  SET(AMDGPU_ARCH_FLAG "--offload-arch")
  IF(NOT KOKKOS_CXX_COMPILER_ID STREQUAL HIPCC)
    GLOBAL_APPEND(KOKKOS_AMDGPU_OPTIONS -x hip)
    IF(DEFINED ENV{ROCM_PATH})
      GLOBAL_APPEND(KOKKOS_AMDGPU_OPTIONS --rocm-path=$ENV{ROCM_PATH})
    ENDIF()
  ENDIF()
ENDIF()


IF(KOKKOS_ARCH_NATIVE)
  COMPILER_SPECIFIC_FLAGS(
    COMPILER_ID KOKKOS_CXX_HOST_COMPILER_ID
    DEFAULT -march=native -mtune=native
  )
ENDIF()

IF (KOKKOS_ARCH_ARMV80)
  COMPILER_SPECIFIC_FLAGS(
    COMPILER_ID KOKKOS_CXX_HOST_COMPILER_ID
    Cray    NO-VALUE-SPECIFIED
    NVHPC   NO-VALUE-SPECIFIED
    DEFAULT -march=armv8-a
  )
ENDIF()

IF (KOKKOS_ARCH_ARMV81)
  COMPILER_SPECIFIC_FLAGS(
    COMPILER_ID KOKKOS_CXX_HOST_COMPILER_ID
    Cray    NO-VALUE-SPECIFIED
    NVHPC   NO-VALUE-SPECIFIED
    DEFAULT -march=armv8.1-a
  )
ENDIF()

IF (KOKKOS_ARCH_ARMV8_THUNDERX)
  SET(KOKKOS_ARCH_ARMV80 ON) #Not a cache variable
  COMPILER_SPECIFIC_FLAGS(
    COMPILER_ID KOKKOS_CXX_HOST_COMPILER_ID
    Cray    NO-VALUE-SPECIFIED
    NVHPC   NO-VALUE-SPECIFIED
    DEFAULT -march=armv8-a -mtune=thunderx
  )
ENDIF()

IF (KOKKOS_ARCH_ARMV8_THUNDERX2)
  SET(KOKKOS_ARCH_ARMV81 ON) #Not a cache variable
  COMPILER_SPECIFIC_FLAGS(
    COMPILER_ID KOKKOS_CXX_HOST_COMPILER_ID
    Cray    NO-VALUE-SPECIFIED
    NVHPC   NO-VALUE-SPECIFIED
    DEFAULT -mcpu=thunderx2t99 -mtune=thunderx2t99
  )
ENDIF()

IF (KOKKOS_ARCH_A64FX)
  COMPILER_SPECIFIC_FLAGS(
    COMPILER_ID KOKKOS_CXX_HOST_COMPILER_ID
    NVHPC   NO-VALUE-SPECIFIED
    DEFAULT -march=armv8.2-a+sve
    Clang   -march=armv8.2-a+sve -msve-vector-bits=512
    GNU     -march=armv8.2-a+sve -msve-vector-bits=512
  )
ENDIF()

IF (KOKKOS_ARCH_ZEN)
  COMPILER_SPECIFIC_FLAGS(
    COMPILER_ID KOKKOS_CXX_HOST_COMPILER_ID
    Intel   -mavx2
    NVHPC   -tp=zen
    DEFAULT -march=znver1 -mtune=znver1
  )
  SET(KOKKOS_ARCH_AMD_ZEN  ON)
  SET(KOKKOS_ARCH_AMD_AVX2 ON)
ENDIF()

IF (KOKKOS_ARCH_ZEN2)
  COMPILER_SPECIFIC_FLAGS(
    COMPILER_ID KOKKOS_CXX_HOST_COMPILER_ID
    Intel   -mavx2
    NVHPC   -tp=zen2
    DEFAULT -march=znver2 -mtune=znver2
  )
  SET(KOKKOS_ARCH_AMD_ZEN2 ON)
  SET(KOKKOS_ARCH_AMD_AVX2 ON)
ENDIF()

IF (KOKKOS_ARCH_ZEN3)
  COMPILER_SPECIFIC_FLAGS(
    COMPILER_ID KOKKOS_CXX_HOST_COMPILER_ID
    Intel   -mavx2
    NVHPC   -tp=zen2
    DEFAULT -march=znver3 -mtune=znver3
  )
  SET(KOKKOS_ARCH_AMD_ZEN3 ON)
  SET(KOKKOS_ARCH_AMD_AVX2 ON)
ENDIF()

IF (KOKKOS_ARCH_WSM)
  COMPILER_SPECIFIC_FLAGS(
    COMPILER_ID KOKKOS_CXX_HOST_COMPILER_ID
    Intel   -xSSE4.2
    NVHPC   -tp=px
    Cray    NO-VALUE-SPECIFIED
    DEFAULT -msse4.2
  )
  SET(KOKKOS_ARCH_SSE42 ON)
ENDIF()

IF (KOKKOS_ARCH_SNB OR KOKKOS_ARCH_AMDAVX)
  SET(KOKKOS_ARCH_AVX ON)
  COMPILER_SPECIFIC_FLAGS(
    COMPILER_ID KOKKOS_CXX_HOST_COMPILER_ID
    Intel   -mavx
    NVHPC   -tp=sandybridge
    Cray    NO-VALUE-SPECIFIED
    DEFAULT -mavx
  )
ENDIF()

IF (KOKKOS_ARCH_HSW)
  SET(KOKKOS_ARCH_AVX2 ON)
  COMPILER_SPECIFIC_FLAGS(
    COMPILER_ID KOKKOS_CXX_HOST_COMPILER_ID
    Intel   -xCORE-AVX2
    NVHPC   -tp=haswell
    Cray    NO-VALUE-SPECIFIED
    DEFAULT -march=core-avx2 -mtune=core-avx2
  )
ENDIF()

IF (KOKKOS_ARCH_BDW)
  SET(KOKKOS_ARCH_AVX2 ON)
  COMPILER_SPECIFIC_FLAGS(
    COMPILER_ID KOKKOS_CXX_HOST_COMPILER_ID
    Intel   -xCORE-AVX2
    NVHPC   -tp=haswell
    Cray    NO-VALUE-SPECIFIED
    DEFAULT -march=core-avx2 -mtune=core-avx2 -mrtm
  )
ENDIF()

IF (KOKKOS_ARCH_KNL)
  #avx512-mic
  SET(KOKKOS_ARCH_AVX512MIC ON) #not a cache variable
  COMPILER_SPECIFIC_FLAGS(
    COMPILER_ID KOKKOS_CXX_HOST_COMPILER_ID
    Intel   -xMIC-AVX512
    NVHPC   -tp=knl
    Cray    NO-VALUE-SPECIFIED
    DEFAULT -march=knl -mtune=knl
  )
ENDIF()

IF (KOKKOS_ARCH_KNC)
  COMPILER_SPECIFIC_FLAGS(
    COMPILER_ID KOKKOS_CXX_HOST_COMPILER_ID
    DEFAULT -mmic
  )
ENDIF()

IF (KOKKOS_ARCH_SKX)
  #avx512-xeon
  SET(KOKKOS_ARCH_AVX512XEON ON)
  COMPILER_SPECIFIC_FLAGS(
    COMPILER_ID KOKKOS_CXX_HOST_COMPILER_ID
    Intel   -xCORE-AVX512
    NVHPC   -tp=skylake
    Cray    NO-VALUE-SPECIFIED
    DEFAULT -march=skylake-avx512 -mtune=skylake-avx512 -mrtm
  )
ENDIF()

<<<<<<< HEAD
IF (KOKKOS_ARCH_ICX)
  SET(KOKKOS_ARCH_AVX512XEON ON)
  COMPILER_SPECIFIC_FLAGS(
    COMPILER_ID KOKKOS_CXX_HOST_COMPILER_ID
    DEFAULT -march=icelake-server -mtune=icelake-server
  )
ENDIF()

IF (KOKKOS_ARCH_WSM OR KOKKOS_ARCH_SNB OR KOKKOS_ARCH_HSW OR KOKKOS_ARCH_ICX OR KOKKOS_ARCH_BDW OR KOKKOS_ARCH_KNL OR KOKKOS_ARCH_SKX OR KOKKOS_ARCH_ZEN OR KOKKOS_ARCH_ZEN2 OR KOKKOS_ARCH_ZEN3)
  SET(KOKKOS_USE_ISA_X86_64 ON)
ENDIF()

=======
>>>>>>> 14bdceed
IF (KOKKOS_ARCH_BDW OR KOKKOS_ARCH_SKX)
  SET(KOKKOS_ENABLE_TM ON) #not a cache variable
ENDIF()

IF (KOKKOS_ARCH_POWER7)
  COMPILER_SPECIFIC_FLAGS(
    COMPILER_ID KOKKOS_CXX_HOST_COMPILER_ID
    NVHPC   NO-VALUE-SPECIFIED
    DEFAULT -mcpu=power7 -mtune=power7
  )
ENDIF()

IF (KOKKOS_ARCH_POWER8)
  COMPILER_SPECIFIC_FLAGS(
    COMPILER_ID KOKKOS_CXX_HOST_COMPILER_ID
    NVHPC   -tp=pwr8
    DEFAULT -mcpu=power8 -mtune=power8
  )
ENDIF()

IF (KOKKOS_ARCH_POWER9)
  COMPILER_SPECIFIC_FLAGS(
    COMPILER_ID KOKKOS_CXX_HOST_COMPILER_ID
    NVHPC   -tp=pwr9
    DEFAULT -mcpu=power9 -mtune=power9
  )
ENDIF()

IF (KOKKOS_ENABLE_CUDA_RELOCATABLE_DEVICE_CODE)
  COMPILER_SPECIFIC_FLAGS(
    Clang  -fcuda-rdc
    NVIDIA --relocatable-device-code=true
  )
ENDIF()

# Clang needs mcx16 option enabled for Windows atomic functions
IF (CMAKE_CXX_COMPILER_ID STREQUAL Clang AND WIN32)
  COMPILER_SPECIFIC_OPTIONS(
    Clang -mcx16
  )
ENDIF()

# MSVC ABI has many deprecation warnings, so ignore them
IF (CMAKE_CXX_COMPILER_ID STREQUAL MSVC OR "x${CMAKE_CXX_SIMULATE_ID}" STREQUAL "xMSVC")
  COMPILER_SPECIFIC_DEFS(
    Clang _CRT_SECURE_NO_WARNINGS
  )
ENDIF()


#Right now we cannot get the compiler ID when cross-compiling, so just check
#that HIP is enabled
IF (KOKKOS_ENABLE_HIP)
  IF (KOKKOS_ENABLE_HIP_RELOCATABLE_DEVICE_CODE)
    COMPILER_SPECIFIC_FLAGS(
      DEFAULT -fgpu-rdc -DDESUL_HIP_RDC
    )
  ELSE()
    COMPILER_SPECIFIC_FLAGS(
      DEFAULT -fno-gpu-rdc
    )
  ENDIF()
ENDIF()

IF (KOKKOS_ENABLE_SYCL)
  COMPILER_SPECIFIC_FLAGS(
    DEFAULT -fsycl -fno-sycl-id-queries-fit-in-int -fsycl-dead-args-optimization
  )
  COMPILER_SPECIFIC_OPTIONS(
    DEFAULT -fsycl-unnamed-lambda
  )
ENDIF()


SET(CUDA_ARCH_ALREADY_SPECIFIED "")
FUNCTION(CHECK_CUDA_ARCH ARCH FLAG)
  IF(KOKKOS_ARCH_${ARCH})
    IF(CUDA_ARCH_ALREADY_SPECIFIED)
      MESSAGE(FATAL_ERROR "Multiple GPU architectures given! Already have ${CUDA_ARCH_ALREADY_SPECIFIED}, but trying to add ${ARCH}. If you are re-running CMake, try clearing the cache and running again.")
    ENDIF()
    SET(CUDA_ARCH_ALREADY_SPECIFIED ${ARCH} PARENT_SCOPE)
    IF (NOT KOKKOS_ENABLE_CUDA AND NOT KOKKOS_ENABLE_OPENMPTARGET AND NOT KOKKOS_ENABLE_SYCL)
      MESSAGE(WARNING "Given CUDA arch ${ARCH}, but Kokkos_ENABLE_CUDA and Kokkos_ENABLE_OPENMPTARGET are OFF. Option will be ignored.")
      UNSET(KOKKOS_ARCH_${ARCH} PARENT_SCOPE)
    ELSE()
      SET(KOKKOS_CUDA_ARCH_FLAG ${FLAG} PARENT_SCOPE)
      IF(KOKKOS_ENABLE_COMPILE_AS_CMAKE_LANGUAGE)
        string(REPLACE "sm_" "" CMAKE_ARCH ${FLAG})
        SET(CMAKE_CUDA_ARCHITECTURES ${CMAKE_ARCH} PARENT_SCOPE)
      ELSE()
        GLOBAL_APPEND(KOKKOS_CUDA_OPTIONS "${CUDA_ARCH_FLAG}=${FLAG}")
        IF(KOKKOS_ENABLE_CUDA_RELOCATABLE_DEVICE_CODE OR KOKKOS_CXX_COMPILER_ID STREQUAL NVIDIA)
          GLOBAL_APPEND(KOKKOS_LINK_OPTIONS "${CUDA_ARCH_FLAG}=${FLAG}")
        ENDIF()
      ENDIF()
    ENDIF()
  ENDIF()
  LIST(APPEND KOKKOS_CUDA_ARCH_FLAGS ${FLAG})
  SET(KOKKOS_CUDA_ARCH_FLAGS ${KOKKOS_CUDA_ARCH_FLAGS} PARENT_SCOPE)
  LIST(APPEND KOKKOS_CUDA_ARCH_LIST ${ARCH})
  SET(KOKKOS_CUDA_ARCH_LIST ${KOKKOS_CUDA_ARCH_LIST} PARENT_SCOPE)
ENDFUNCTION()


#These will define KOKKOS_CUDA_ARCH_FLAG
#to the corresponding flag name if ON
CHECK_CUDA_ARCH(KEPLER30  sm_30)
CHECK_CUDA_ARCH(KEPLER32  sm_32)
CHECK_CUDA_ARCH(KEPLER35  sm_35)
CHECK_CUDA_ARCH(KEPLER37  sm_37)
CHECK_CUDA_ARCH(MAXWELL50 sm_50)
CHECK_CUDA_ARCH(MAXWELL52 sm_52)
CHECK_CUDA_ARCH(MAXWELL53 sm_53)
CHECK_CUDA_ARCH(PASCAL60  sm_60)
CHECK_CUDA_ARCH(PASCAL61  sm_61)
CHECK_CUDA_ARCH(VOLTA70   sm_70)
CHECK_CUDA_ARCH(VOLTA72   sm_72)
CHECK_CUDA_ARCH(TURING75  sm_75)
CHECK_CUDA_ARCH(AMPERE80  sm_80)
CHECK_CUDA_ARCH(AMPERE86  sm_86)

SET(AMDGPU_ARCH_ALREADY_SPECIFIED "")
FUNCTION(CHECK_AMDGPU_ARCH ARCH FLAG)
  IF(KOKKOS_ARCH_${ARCH})
    IF(AMDGPU_ARCH_ALREADY_SPECIFIED)
      MESSAGE(FATAL_ERROR "Multiple GPU architectures given! Already have ${AMDGPU_ARCH_ALREADY_SPECIFIED}, but trying to add ${ARCH}. If you are re-running CMake, try clearing the cache and running again.")
    ENDIF()
    SET(AMDGPU_ARCH_ALREADY_SPECIFIED ${ARCH} PARENT_SCOPE)
    IF (NOT KOKKOS_ENABLE_HIP AND NOT KOKKOS_ENABLE_OPENMPTARGET)
      MESSAGE(WARNING "Given AMD GPU architecture ${ARCH}, but Kokkos_ENABLE_HIP and Kokkos_ENABLE_OPENMPTARGET are OFF. Option will be ignored.")
      UNSET(KOKKOS_ARCH_${ARCH} PARENT_SCOPE)
    ELSE()
      SET(KOKKOS_AMDGPU_ARCH_FLAG ${FLAG} PARENT_SCOPE)
      GLOBAL_APPEND(KOKKOS_AMDGPU_OPTIONS "${AMDGPU_ARCH_FLAG}=${FLAG}")
      IF(KOKKOS_ENABLE_HIP_RELOCATABLE_DEVICE_CODE)
        GLOBAL_APPEND(KOKKOS_LINK_OPTIONS "${AMDGPU_ARCH_FLAG}=${FLAG}")
      ENDIF()
    ENDIF()
  ENDIF()
ENDFUNCTION()

#These will define KOKKOS_AMDGPU_ARCH_FLAG
#to the corresponding flag name if ON
CHECK_AMDGPU_ARCH(VEGA900 gfx900) # Radeon Instinct MI25
CHECK_AMDGPU_ARCH(VEGA906 gfx906) # Radeon Instinct MI50 and MI60
CHECK_AMDGPU_ARCH(VEGA908 gfx908) # Radeon Instinct MI100
CHECK_AMDGPU_ARCH(VEGA90A gfx90a) # Radeon Instinct MI200

IF(KOKKOS_ENABLE_HIP AND NOT AMDGPU_ARCH_ALREADY_SPECIFIED)
  IF(KOKKOS_CXX_COMPILER_ID STREQUAL HIPCC)
    FIND_PROGRAM(ROCM_ENUMERATOR rocm_agent_enumerator)
    EXECUTE_PROCESS(COMMAND ${ROCM_ENUMERATOR} OUTPUT_VARIABLE GPU_ARCHS)
    STRING(LENGTH "${GPU_ARCHS}" len_str)
    # enumerator always output gfx000 as the first line
    IF(${len_str} LESS 8)
      MESSAGE(SEND_ERROR "HIP enabled but no AMD GPU architecture currently enabled. "
                         "Please enable one AMD GPU architecture via -DKokkos_ARCH_{..}=ON'.")
    ENDIF()
  ELSE()
    MESSAGE(SEND_ERROR "HIP enabled but no AMD GPU architecture currently enabled. "
                       "Please enable one AMD GPU architecture via -DKokkos_ARCH_{..}=ON'.")
  ENDIF()
ENDIF()

MACRO(CHECK_MULTIPLE_INTEL_ARCH)
  IF(KOKKOS_ARCH_INTEL_GPU)
    MESSAGE(FATAL_ERROR "Specifying multiple Intel GPU architectures is not allowed!")
  ENDIF()
  SET(KOKKOS_ARCH_INTEL_GPU ON)
ENDMACRO()

IF(KOKKOS_ARCH_INTEL_GEN)
  CHECK_MULTIPLE_INTEL_ARCH()
ENDIF()
IF(KOKKOS_ARCH_INTEL_DG1)
  CHECK_MULTIPLE_INTEL_ARCH()
ENDIF()
IF(KOKKOS_ARCH_INTEL_GEN9)
  CHECK_MULTIPLE_INTEL_ARCH()
ENDIF()
IF(KOKKOS_ARCH_INTEL_GEN11)
  CHECK_MULTIPLE_INTEL_ARCH()
ENDIF()
IF(KOKKOS_ARCH_INTEL_GEN12LP)
  CHECK_MULTIPLE_INTEL_ARCH()
ENDIF()
IF(KOKKOS_ARCH_INTEL_XEHP)
  CHECK_MULTIPLE_INTEL_ARCH()
ENDIF()
IF(KOKKOS_ARCH_INTEL_PVC)
  CHECK_MULTIPLE_INTEL_ARCH()
ENDIF()

IF (KOKKOS_ENABLE_OPENMPTARGET)
  SET(CLANG_CUDA_ARCH ${KOKKOS_CUDA_ARCH_FLAG})
  IF (CLANG_CUDA_ARCH)
    STRING(REPLACE "sm_" "cc" NVHPC_CUDA_ARCH ${CLANG_CUDA_ARCH})
    COMPILER_SPECIFIC_FLAGS(
      Clang -Xopenmp-target -march=${CLANG_CUDA_ARCH} -fopenmp-targets=nvptx64
      XL    -qtgtarch=${KOKKOS_CUDA_ARCH_FLAG}
      NVHPC -gpu=${NVHPC_CUDA_ARCH}
    )
  ENDIF()
  SET(CLANG_AMDGPU_ARCH ${KOKKOS_AMDGPU_ARCH_FLAG})
  IF (CLANG_AMDGPU_ARCH)
    COMPILER_SPECIFIC_FLAGS(
      Clang -Xopenmp-target=amdgcn-amd-amdhsa -march=${CLANG_AMDGPU_ARCH} -fopenmp-targets=amdgcn-amd-amdhsa
    )
  ENDIF()
  IF (KOKKOS_ARCH_INTEL_GEN)
    COMPILER_SPECIFIC_FLAGS(
      IntelLLVM -fopenmp-targets=spir64 -D__STRICT_ANSI__
    )
  ELSEIF(KOKKOS_ARCH_INTEL_GEN9)
    COMPILER_SPECIFIC_FLAGS(
      IntelLLVM -fopenmp-targets=spir64_gen -Xopenmp-target-backend "-device gen9" -D__STRICT_ANSI__
    )
  ELSEIF(KOKKOS_ARCH_INTEL_GEN11)
    COMPILER_SPECIFIC_FLAGS(
      IntelLLVM -fopenmp-targets=spir64_gen -Xopenmp-target-backend "-device gen11" -D__STRICT_ANSI__
    )
  ELSEIF(KOKKOS_ARCH_INTEL_GEN12LP)
    COMPILER_SPECIFIC_FLAGS(
      IntelLLVM -fopenmp-targets=spir64_gen -Xopenmp-target-backend "-device gen12lp" -D__STRICT_ANSI__
    )
  ELSEIF(KOKKOS_ARCH_INTEL_DG1)
    COMPILER_SPECIFIC_FLAGS(
      IntelLLVM -fopenmp-targets=spir64_gen -Xopenmp-target-backend "-device dg1" -D__STRICT_ANSI__
    )
  ELSEIF(KOKKOS_ARCH_INTEL_XEHP)
    COMPILER_SPECIFIC_FLAGS(
      IntelLLVM -fopenmp-targets=spir64_gen -Xopenmp-target-backend "-device xehp" -D__STRICT_ANSI__
    )
  ELSEIF(KOKKOS_ARCH_INTEL_PVC)
    COMPILER_SPECIFIC_FLAGS(
      IntelLLVM -fopenmp-targets=spir64_gen -Xopenmp-target-backend "-device pvc" -D__STRICT_ANSI__
    )
  ENDIF()
ENDIF()

IF (KOKKOS_ENABLE_SYCL)
  IF(CUDA_ARCH_ALREADY_SPECIFIED)
    IF(KOKKOS_ENABLE_UNSUPPORTED_ARCHS)
      COMPILER_SPECIFIC_FLAGS(
        DEFAULT -fsycl-targets=nvptx64-nvidia-cuda -Xsycl-target-backend "${CUDA_ARCH_FLAG}=${KOKKOS_CUDA_ARCH_FLAG}"
      )
    ELSE()
      MESSAGE(SEND_ERROR "Setting a CUDA architecture for SYCL is only allowed with Kokkos_ENABLE_UNSUPPORTED_ARCHS=ON!")
    ENDIF()
  ELSEIF(KOKKOS_ARCH_INTEL_GEN)
    COMPILER_SPECIFIC_FLAGS(
      DEFAULT -fsycl-targets=spir64
    )
  ELSEIF(KOKKOS_ARCH_INTEL_GEN9)
    COMPILER_SPECIFIC_FLAGS(
      DEFAULT -fsycl-targets=spir64_gen -Xsycl-target-backend "-device gen9"
    )
  ELSEIF(KOKKOS_ARCH_INTEL_GEN11)
    COMPILER_SPECIFIC_FLAGS(
      DEFAULT -fsycl-targets=spir64_gen -Xsycl-target-backend "-device gen11"
    )
  ELSEIF(KOKKOS_ARCH_INTEL_GEN12LP)
    COMPILER_SPECIFIC_FLAGS(
      DEFAULT -fsycl-targets=spir64_gen -Xsycl-target-backend "-device gen12lp"
    )
  ELSEIF(KOKKOS_ARCH_INTEL_DG1)
    COMPILER_SPECIFIC_FLAGS(
      DEFAULT -fsycl-targets=spir64_gen -Xsycl-target-backend "-device dg1"
    )
  ELSEIF(KOKKOS_ARCH_INTEL_XEHP)
    COMPILER_SPECIFIC_FLAGS(
      DEFAULT -fsycl-targets=spir64_gen -Xsycl-target-backend "-device xehp"
    )
  ELSEIF(KOKKOS_ARCH_INTEL_PVC)
    COMPILER_SPECIFIC_FLAGS(
      DEFAULT -fsycl-targets=spir64_gen -Xsycl-target-backend "-device pvc"
    )
  ENDIF()
ENDIF()

IF(KOKKOS_ENABLE_CUDA AND NOT CUDA_ARCH_ALREADY_SPECIFIED)
  # Try to autodetect the CUDA Compute Capability by asking the device
  SET(_BINARY_TEST_DIR ${CMAKE_CURRENT_BINARY_DIR}/cmake/compile_tests/CUDAComputeCapabilityWorkdir)
  FILE(REMOVE_RECURSE ${_BINARY_TEST_DIR})
  FILE(MAKE_DIRECTORY ${_BINARY_TEST_DIR})

  TRY_RUN(
    _RESULT
    _COMPILE_RESULT
    ${_BINARY_TEST_DIR}
    ${CMAKE_CURRENT_SOURCE_DIR}/cmake/compile_tests/cuda_compute_capability.cc
    COMPILE_DEFINITIONS -DSM_ONLY
    RUN_OUTPUT_VARIABLE _CUDA_COMPUTE_CAPABILITY)

  # if user is using kokkos_compiler_launcher, above will fail.
  IF(NOT _COMPILE_RESULT OR NOT _RESULT EQUAL 0)
    # check to see if CUDA is not already enabled (may happen when Kokkos is subproject)
    GET_PROPERTY(_ENABLED_LANGUAGES GLOBAL PROPERTY ENABLED_LANGUAGES)
    # language has to be fully enabled, just checking for CMAKE_CUDA_COMPILER isn't enough
    IF(NOT "CUDA" IN_LIST _ENABLED_LANGUAGES)
      # make sure the user knows that we aren't using CUDA compiler for anything else
      MESSAGE(STATUS "CUDA auto-detection of architecture failed with ${CMAKE_CXX_COMPILER}. Enabling CUDA language ONLY to auto-detect architecture...")
      INCLUDE(CheckLanguage)
      CHECK_LANGUAGE(CUDA)
      IF(CMAKE_CUDA_COMPILER)
        ENABLE_LANGUAGE(CUDA)
      ELSE()
        MESSAGE(STATUS "CUDA language could not be enabled")
      ENDIF()
    ENDIF()

    # if CUDA was enabled, this will be defined
    IF(CMAKE_CUDA_COMPILER)
      # copy our test to .cu so cmake compiles as CUDA
      CONFIGURE_FILE(
        ${PROJECT_SOURCE_DIR}/cmake/compile_tests/cuda_compute_capability.cc
        ${PROJECT_BINARY_DIR}/compile_tests/cuda_compute_capability.cu
        COPYONLY
      )
      # run test again
      TRY_RUN(
        _RESULT
        _COMPILE_RESULT
        ${_BINARY_TEST_DIR}
        ${PROJECT_BINARY_DIR}/compile_tests/cuda_compute_capability.cu
        COMPILE_DEFINITIONS -DSM_ONLY
        RUN_OUTPUT_VARIABLE _CUDA_COMPUTE_CAPABILITY)
    ENDIF()
  ENDIF()

  LIST(FIND KOKKOS_CUDA_ARCH_FLAGS sm_${_CUDA_COMPUTE_CAPABILITY} FLAG_INDEX)
  IF(_COMPILE_RESULT AND _RESULT EQUAL 0 AND NOT FLAG_INDEX EQUAL -1)
    MESSAGE(STATUS "Detected CUDA Compute Capability ${_CUDA_COMPUTE_CAPABILITY}")
    LIST(GET KOKKOS_CUDA_ARCH_LIST ${FLAG_INDEX} ARCHITECTURE)
    KOKKOS_SET_OPTION(ARCH_${ARCHITECTURE} ON)
    CHECK_CUDA_ARCH(${ARCHITECTURE} sm_${_CUDA_COMPUTE_CAPABILITY})
    LIST(APPEND KOKKOS_ENABLED_ARCH_LIST ${ARCHITECTURE})
  ELSE()
    MESSAGE(SEND_ERROR "CUDA enabled but no NVIDIA GPU architecture currently enabled and auto-detection failed. "
                       "Please give one -DKokkos_ARCH_{..}=ON' to enable an NVIDIA GPU architecture.\n"
                       "You can yourself try to compile ${CMAKE_CURRENT_SOURCE_DIR}/cmake/compile_tests/cuda_compute_capability.cc and run the executable. "
                       "If you are cross-compiling, you should try to do this on a compute node.")
  ENDIF()
ENDIF()

#Regardless of version, make sure we define the general architecture name
IF (KOKKOS_ARCH_KEPLER30 OR KOKKOS_ARCH_KEPLER32 OR KOKKOS_ARCH_KEPLER35 OR KOKKOS_ARCH_KEPLER37)
  SET(KOKKOS_ARCH_KEPLER ON)
ENDIF()

#Regardless of version, make sure we define the general architecture name
IF (KOKKOS_ARCH_MAXWELL50 OR KOKKOS_ARCH_MAXWELL52 OR KOKKOS_ARCH_MAXWELL53)
  SET(KOKKOS_ARCH_MAXWELL ON)
ENDIF()

#Regardless of version, make sure we define the general architecture name
IF (KOKKOS_ARCH_PASCAL60 OR KOKKOS_ARCH_PASCAL61)
  SET(KOKKOS_ARCH_PASCAL ON)
ENDIF()

#Regardless of version, make sure we define the general architecture name
IF (KOKKOS_ARCH_VOLTA70 OR KOKKOS_ARCH_VOLTA72)
  SET(KOKKOS_ARCH_VOLTA ON)
ENDIF()

IF (KOKKOS_ARCH_AMPERE80 OR KOKKOS_ARCH_AMPERE86)
  SET(KOKKOS_ARCH_AMPERE ON)
ENDIF()

#Regardless of version, make sure we define the general architecture name
IF (KOKKOS_ARCH_VEGA900 OR KOKKOS_ARCH_VEGA906 OR KOKKOS_ARCH_VEGA908 OR KOKKOS_ARCH_VEGA90A)
  SET(KOKKOS_ARCH_VEGA ON)
ENDIF()

#CMake verbose is kind of pointless
#Let's just always print things
MESSAGE(STATUS "Built-in Execution Spaces:")

FOREACH (_BACKEND Cuda OpenMPTarget HIP SYCL)
  STRING(TOUPPER ${_BACKEND} UC_BACKEND)
  IF(KOKKOS_ENABLE_${UC_BACKEND})
    IF(_DEVICE_PARALLEL)
      MESSAGE(FATAL_ERROR "Multiple device parallel execution spaces are not allowed! "
                          "Trying to enable execution space ${_BACKEND}, "
                          "but execution space ${_DEVICE_PARALLEL} is already enabled. "
                          "Remove the CMakeCache.txt file and re-configure.")
    ENDIF()
    IF (${_BACKEND} STREQUAL "Cuda")
       IF(KOKKOS_ENABLE_CUDA_UVM)
          SET(_DEFAULT_DEVICE_MEMSPACE "Kokkos::${_BACKEND}UVMSpace")
       ELSE()
          SET(_DEFAULT_DEVICE_MEMSPACE "Kokkos::${_BACKEND}Space")
       ENDIF()
       SET(_DEVICE_PARALLEL "Kokkos::${_BACKEND}")
    ELSE()
       SET(_DEFAULT_DEVICE_MEMSPACE "Kokkos::Experimental::${_BACKEND}Space")
       SET(_DEVICE_PARALLEL "Kokkos::Experimental::${_BACKEND}")
    ENDIF()
  ENDIF()
ENDFOREACH()
IF(NOT _DEVICE_PARALLEL)
  SET(_DEVICE_PARALLEL "NoTypeDefined")
  SET(_DEFAULT_DEVICE_MEMSPACE "NoTypeDefined")
ENDIF()
MESSAGE(STATUS "    Device Parallel: ${_DEVICE_PARALLEL}")

FOREACH (_BACKEND OpenMP Threads HPX)
  STRING(TOUPPER ${_BACKEND} UC_BACKEND)
  IF(KOKKOS_ENABLE_${UC_BACKEND})
    IF(_HOST_PARALLEL)
      MESSAGE(FATAL_ERROR "Multiple host parallel execution spaces are not allowed! "
                          "Trying to enable execution space ${_BACKEND}, "
                          "but execution space ${_HOST_PARALLEL} is already enabled. "
                          "Remove the CMakeCache.txt file and re-configure.")
    ENDIF()
    IF (${_BACKEND} STREQUAL "HPX")
       SET(_HOST_PARALLEL "Kokkos::Experimental::${_BACKEND}")
    ELSE()
       SET(_HOST_PARALLEL "Kokkos::${_BACKEND}")
    ENDIF()
  ENDIF()
ENDFOREACH()

IF(NOT _HOST_PARALLEL AND NOT KOKKOS_ENABLE_SERIAL)
  MESSAGE(FATAL_ERROR "At least one host execution space must be enabled, "
                      "but no host parallel execution space was requested "
                      "and Kokkos_ENABLE_SERIAL=OFF.")
ENDIF()

IF(_HOST_PARALLEL)
MESSAGE(STATUS "    Host Parallel: ${_HOST_PARALLEL}")
ELSE()
  SET(_HOST_PARALLEL "NoTypeDefined")
  MESSAGE(STATUS "    Host Parallel: NoTypeDefined")
ENDIF()

IF(KOKKOS_ENABLE_SERIAL)
  MESSAGE(STATUS "      Host Serial: SERIAL")
ELSE()
  MESSAGE(STATUS "      Host Serial: NONE")
ENDIF()

MESSAGE(STATUS "")
MESSAGE(STATUS "Architectures:")
FOREACH(Arch ${KOKKOS_ENABLED_ARCH_LIST})
  MESSAGE(STATUS " ${Arch}")
ENDFOREACH()<|MERGE_RESOLUTION|>--- conflicted
+++ resolved
@@ -341,7 +341,6 @@
   )
 ENDIF()
 
-<<<<<<< HEAD
 IF (KOKKOS_ARCH_ICX)
   SET(KOKKOS_ARCH_AVX512XEON ON)
   COMPILER_SPECIFIC_FLAGS(
@@ -350,12 +349,6 @@
   )
 ENDIF()
 
-IF (KOKKOS_ARCH_WSM OR KOKKOS_ARCH_SNB OR KOKKOS_ARCH_HSW OR KOKKOS_ARCH_ICX OR KOKKOS_ARCH_BDW OR KOKKOS_ARCH_KNL OR KOKKOS_ARCH_SKX OR KOKKOS_ARCH_ZEN OR KOKKOS_ARCH_ZEN2 OR KOKKOS_ARCH_ZEN3)
-  SET(KOKKOS_USE_ISA_X86_64 ON)
-ENDIF()
-
-=======
->>>>>>> 14bdceed
 IF (KOKKOS_ARCH_BDW OR KOKKOS_ARCH_SKX)
   SET(KOKKOS_ENABLE_TM ON) #not a cache variable
 ENDIF()
