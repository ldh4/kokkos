--- conflicted
+++ resolved
@@ -154,7 +154,6 @@
     endforeach()
 
     # ------------------------------------------
-<<<<<<< HEAD
     # std team I
     # ------------------------------------------
     set(STDALGO_TEAM_SOURCES_I)
@@ -166,7 +165,9 @@
 	StdAlgorithmsTeamTransformReduce
 	)
       list(APPEND STDALGO_TEAM_SOURCES_I Test${Name}.cpp)
-=======
+    endforeach()
+
+    # ------------------------------------------
     # std team F
     # ------------------------------------------
     set(STDALGO_TEAM_SOURCES_F)
@@ -238,7 +239,6 @@
 	StdAlgorithmsTeamFindFirstOf
       )
       list(APPEND STDALGO_TEAM_SOURCES_B Test${Name}.cpp)
->>>>>>> fd774d91
     endforeach()
 
     # ------------------------------------------
@@ -345,11 +345,7 @@
     )
 endforeach()
 
-<<<<<<< HEAD
-foreach(ID A;I)
-=======
-foreach(ID A;B;C;D;E;F)
->>>>>>> fd774d91
+foreach(ID A;B;C;D;E;F;I)
   KOKKOS_ADD_EXECUTABLE_AND_TEST(
     AlgorithmsUnitTest_StdSet_Team_${ID}
     SOURCES
