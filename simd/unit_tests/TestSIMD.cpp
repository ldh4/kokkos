//@HEADER
// ************************************************************************
//
//                        Kokkos v. 4.0
//       Copyright (2022) National Technology & Engineering
//               Solutions of Sandia, LLC (NTESS).
//
// Under the terms of Contract DE-NA0003525 with NTESS,
// the U.S. Government retains certain rights in this software.
//
// Part of Kokkos, under the Apache License v2.0 with LLVM Exceptions.
// See https://kokkos.org/LICENSE for license information.
// SPDX-License-Identifier: Apache-2.0 WITH LLVM-exception
//
//@HEADER

#include <gtest/gtest.h>

#include <Kokkos_SIMD.hpp>

class gtest_checker {
 public:
  void truth(bool x) const { EXPECT_TRUE(x); }
  template <class T>
  void equality(T const& a, T const& b) const {
    EXPECT_EQ(a, b);
  }
};

class kokkos_checker {
 public:
  KOKKOS_INLINE_FUNCTION void truth(bool x) const {
    if (!x) Kokkos::abort("SIMD unit test truth condition failed on device");
  }
  template <class T>
  KOKKOS_INLINE_FUNCTION void equality(T const& a, T const& b) const {
    if (a != b)
      Kokkos::abort("SIMD unit test equality condition failed on device");
  }
};

template <class T, class Abi>
inline void host_check_equality(
    Kokkos::Experimental::simd<T, Abi> const& expected_result,
    Kokkos::Experimental::simd<T, Abi> const& computed_result,
    std::size_t nlanes) {
  gtest_checker checker;
  for (std::size_t i = 0; i < nlanes; ++i) {
    checker.equality(expected_result[i], computed_result[i]);
  }
  using mask_type = typename Kokkos::Experimental::simd<T, Abi>::mask_type;
  mask_type mask(false);
  for (std::size_t i = 0; i < nlanes; ++i) {
    mask[i] = true;
  }
  checker.equality((expected_result == computed_result) && mask, mask);
}

template <class T, class Abi>
KOKKOS_INLINE_FUNCTION void device_check_equality(
    Kokkos::Experimental::simd<T, Abi> const& expected_result,
    Kokkos::Experimental::simd<T, Abi> const& computed_result,
    std::size_t nlanes) {
  kokkos_checker checker;
  for (std::size_t i = 0; i < nlanes; ++i) {
    checker.equality(expected_result[i], computed_result[i]);
  }
  using mask_type = typename Kokkos::Experimental::simd<T, Abi>::mask_type;
  mask_type mask(false);
  for (std::size_t i = 0; i < nlanes; ++i) {
    mask[i] = true;
  }
  checker.equality((expected_result == computed_result) && mask, mask);
}

class load_element_aligned {
 public:
  template <class T, class Abi>
  bool host_load(T const* mem, std::size_t n,
                 Kokkos::Experimental::simd<T, Abi>& result) const {
    if (n < result.size()) return false;
    result.copy_from(mem, Kokkos::Experimental::element_aligned_tag());
    return true;
  }
  template <class T, class Abi>
  KOKKOS_INLINE_FUNCTION bool device_load(
      T const* mem, std::size_t n,
      Kokkos::Experimental::simd<T, Abi>& result) const {
    if (n < result.size()) return false;
    result.copy_from(mem, Kokkos::Experimental::element_aligned_tag());
    return true;
  }
};

class load_masked {
 public:
  template <class T, class Abi>
  bool host_load(T const* mem, std::size_t n,
                 Kokkos::Experimental::simd<T, Abi>& result) const {
    using mask_type = typename Kokkos::Experimental::simd<T, Abi>::mask_type;
    mask_type mask(false);
    for (std::size_t i = 0; i < n; ++i) {
      mask[i] = true;
    }
    where(mask, result)
        .copy_from(mem, Kokkos::Experimental::element_aligned_tag());
    where(!mask, result) = 0;
    return true;
  }
  template <class T, class Abi>
  KOKKOS_INLINE_FUNCTION bool device_load(
      T const* mem, std::size_t n,
      Kokkos::Experimental::simd<T, Abi>& result) const {
    using mask_type = typename Kokkos::Experimental::simd<T, Abi>::mask_type;
    mask_type mask(false);
    for (std::size_t i = 0; i < n; ++i) {
      mask[i] = true;
    }
    where(mask, result)
        .copy_from(mem, Kokkos::Experimental::element_aligned_tag());
    where(!mask, result) = T(0);
    return true;
  }
};

class load_as_scalars {
 public:
  template <class T, class Abi>
  bool host_load(T const* mem, std::size_t n,
                 Kokkos::Experimental::simd<T, Abi>& result) const {
    for (std::size_t i = 0; i < n; ++i) {
      result[i] = mem[i];
    }
    for (std::size_t i = n; i < result.size(); ++i) {
      result[i] = T(0);
    }
    return true;
  }
  template <class T, class Abi>
  KOKKOS_INLINE_FUNCTION bool device_load(
      T const* mem, std::size_t n,
      Kokkos::Experimental::simd<T, Abi>& result) const {
    for (std::size_t i = 0; i < n; ++i) {
      result[i] = mem[i];
    }
    for (std::size_t i = n; i < result.size(); ++i) {
      result[i] = T(0);
    }
    return true;
  }
};

template <class Abi, class Loader, class BinaryOp, class T>
void host_check_binary_op_one_loader(BinaryOp binary_op, std::size_t n,
                                     T const* first_args,
                                     T const* second_args) {
  Loader loader;
  using simd_type             = Kokkos::Experimental::simd<T, Abi>;
  std::size_t constexpr width = simd_type::size();
  for (std::size_t i = 0; i < n; i += width) {
    std::size_t const nremaining = n - i;
    std::size_t const nlanes     = Kokkos::min(nremaining, width);
    simd_type first_arg;
    bool const loaded_first_arg =
        loader.host_load(first_args + i, nlanes, first_arg);
    simd_type second_arg;
    bool const loaded_second_arg =
        loader.host_load(second_args + i, nlanes, second_arg);
    if (!(loaded_first_arg && loaded_second_arg)) continue;
    simd_type expected_result;
<<<<<<< HEAD
    for (std::size_t lane = 0; lane < nlanes; ++lane) {
      expected_result[lane] =
          binary_op.on_host(T(first_arg[lane]), T(second_arg[lane]));
=======
    // gcc 8.4.0 warns if using nlanes as upper bound about first_arg and/or
    // second_arg being uninitialized
    for (std::size_t lane = 0; lane < simd_type::size(); ++lane) {
      if (lane < nlanes)
        expected_result[lane] =
            binary_op.on_host(T(first_arg[lane]), T(second_arg[lane]));
>>>>>>> 9e844301
    }
    simd_type const computed_result = binary_op.on_host(first_arg, second_arg);
    host_check_equality(expected_result, computed_result, nlanes);
  }
}

template <class Abi, class Loader, class BinaryOp, class T>
KOKKOS_INLINE_FUNCTION void device_check_binary_op_one_loader(
    BinaryOp binary_op, std::size_t n, T const* first_args,
    T const* second_args) {
  Loader loader;
  using simd_type             = Kokkos::Experimental::simd<T, Abi>;
  std::size_t constexpr width = simd_type::size();
  for (std::size_t i = 0; i < n; i += width) {
    std::size_t const nremaining = n - i;
    std::size_t const nlanes     = Kokkos::min(nremaining, width);
    simd_type first_arg;
    bool const loaded_first_arg =
        loader.device_load(first_args + i, nlanes, first_arg);
    simd_type second_arg;
    bool const loaded_second_arg =
        loader.device_load(second_args + i, nlanes, second_arg);
    if (!(loaded_first_arg && loaded_second_arg)) continue;
    simd_type expected_result;
    for (std::size_t lane = 0; lane < nlanes; ++lane) {
      expected_result[lane] =
          binary_op.on_device(first_arg[lane], second_arg[lane]);
    }
    simd_type const computed_result =
        binary_op.on_device(first_arg, second_arg);
    device_check_equality(expected_result, computed_result, nlanes);
  }
}

template <class Abi, class BinaryOp, class T>
inline void host_check_binary_op_all_loaders(BinaryOp binary_op, std::size_t n,
                                             T const* first_args,
                                             T const* second_args) {
  host_check_binary_op_one_loader<Abi, load_element_aligned>(
      binary_op, n, first_args, second_args);
  host_check_binary_op_one_loader<Abi, load_masked>(binary_op, n, first_args,
                                                    second_args);
  host_check_binary_op_one_loader<Abi, load_as_scalars>(
      binary_op, n, first_args, second_args);
}

template <class Abi, class BinaryOp, class T>
KOKKOS_INLINE_FUNCTION void device_check_binary_op_all_loaders(
    BinaryOp binary_op, std::size_t n, T const* first_args,
    T const* second_args) {
  device_check_binary_op_one_loader<Abi, load_element_aligned>(
      binary_op, n, first_args, second_args);
  device_check_binary_op_one_loader<Abi, load_masked>(binary_op, n, first_args,
                                                      second_args);
  device_check_binary_op_one_loader<Abi, load_as_scalars>(
      binary_op, n, first_args, second_args);
}

class plus {
 public:
  template <class T>
  auto on_host(T const& a, T const& b) const {
    return a + b;
  }
  template <class T>
  KOKKOS_INLINE_FUNCTION auto on_device(T const& a, T const& b) const {
    return a + b;
  }
};

class minus {
 public:
  template <class T>
  auto on_host(T const& a, T const& b) const {
    return a - b;
  }
  template <class T>
  KOKKOS_INLINE_FUNCTION auto on_device(T const& a, T const& b) const {
    return a - b;
  }
};

class multiplies {
 public:
  template <class T>
  auto on_host(T const& a, T const& b) const {
    return a * b;
  }
  template <class T>
  KOKKOS_INLINE_FUNCTION auto on_device(T const& a, T const& b) const {
    return a * b;
  }
};

class divides {
 public:
  template <class T>
  auto on_host(T const& a, T const& b) const {
    return a / b;
  }
  template <class T>
  KOKKOS_INLINE_FUNCTION auto on_device(T const& a, T const& b) const {
    return a / b;
  }
};

template <typename Abi, typename DataType, size_t n>
inline void host_check_all_math_ops(const DataType (&first_args)[n],
                                    const DataType (&second_args)[n]) {
  host_check_binary_op_all_loaders<Abi>(plus(), n, first_args, second_args);
  host_check_binary_op_all_loaders<Abi>(minus(), n, first_args, second_args);
  host_check_binary_op_all_loaders<Abi>(multiplies(), n, first_args,
                                        second_args);

  // TODO: Place fallback division implementations for all simd integer types
  if constexpr (std::is_same_v<DataType, double>)
    host_check_binary_op_all_loaders<Abi>(divides(), n, first_args,
                                          second_args);
}

template <typename Abi, typename DataType>
inline void host_check_abi_size() {
  using simd_type = Kokkos::Experimental::simd<DataType, Abi>;
  using mask_type = typename simd_type::mask_type;
  static_assert(simd_type::size() == mask_type::size());
}

template <class Abi, typename DataType>
inline void host_check_math_ops() {
  constexpr size_t n = 11;

  host_check_abi_size<Abi, DataType>();

  if constexpr (std::is_signed_v<DataType>) {
    DataType const first_args[n]  = {1, 2, -1, 10, 0, 1, -2, 10, 0, 1, -2};
    DataType const second_args[n] = {1, 2, 1, 1, 1, -3, -2, 1, 13, -3, -2};
    host_check_all_math_ops<Abi>(first_args, second_args);
  } else {
    DataType const first_args[n]  = {1, 2, 1, 10, 0, 1, 2, 10, 0, 1, 2};
    DataType const second_args[n] = {1, 2, 1, 1, 1, 3, 2, 1, 13, 3, 2};
    host_check_all_math_ops<Abi>(first_args, second_args);
  }
}

template <class Abi>
inline void host_check_mask_ops() {
  using mask_type = Kokkos::Experimental::simd_mask<double, Abi>;
  EXPECT_FALSE(none_of(mask_type(true)));
  EXPECT_TRUE(none_of(mask_type(false)));
  EXPECT_TRUE(all_of(mask_type(true)));
  EXPECT_FALSE(all_of(mask_type(false)));
}

template <class Abi>
inline void host_check_conversions() {
  {
    auto a = Kokkos::Experimental::simd<std::uint64_t, Abi>(1);
    auto b = Kokkos::Experimental::simd<std::int64_t, Abi>(a);
    EXPECT_TRUE(all_of(b == decltype(b)(1)));
  }
  {
    auto a = Kokkos::Experimental::simd<std::int32_t, Abi>(1);
    auto b = Kokkos::Experimental::simd<std::uint64_t, Abi>(a);
    EXPECT_TRUE(all_of(b == decltype(b)(1)));
  }
  {
    auto a = Kokkos::Experimental::simd<std::uint64_t, Abi>(1);
    auto b = Kokkos::Experimental::simd<std::int32_t, Abi>(a);
    EXPECT_TRUE(all_of(b == decltype(b)(1)));
  }
  {
    auto a = Kokkos::Experimental::simd_mask<double, Abi>(true);
    auto b = Kokkos::Experimental::simd_mask<std::int32_t, Abi>(a);
    EXPECT_TRUE(b == decltype(b)(true));
  }
  {
    auto a = Kokkos::Experimental::simd_mask<std::int32_t, Abi>(true);
    auto b = Kokkos::Experimental::simd_mask<std::uint64_t, Abi>(a);
    EXPECT_TRUE(b == decltype(b)(true));
  }
  {
    auto a = Kokkos::Experimental::simd_mask<std::int32_t, Abi>(true);
    auto b = Kokkos::Experimental::simd_mask<std::int64_t, Abi>(a);
    EXPECT_TRUE(b == decltype(b)(true));
  }
  {
    auto a = Kokkos::Experimental::simd_mask<std::int32_t, Abi>(true);
    auto b = Kokkos::Experimental::simd_mask<double, Abi>(a);
    EXPECT_TRUE(b == decltype(b)(true));
  }
}

template <class Abi>
inline void host_check_shifts() {
  auto a = Kokkos::Experimental::simd<std::uint64_t, Abi>(8);
  auto b = a >> 1;
  EXPECT_TRUE(all_of(b == decltype(b)(4)));
}

template <class Abi>
inline void host_check_condition() {
  auto a = Kokkos::Experimental::condition(
      Kokkos::Experimental::simd<std::int32_t, Abi>(1) > 0,
      Kokkos::Experimental::simd<std::uint64_t, Abi>(16),
      Kokkos::Experimental::simd<std::uint64_t, Abi>(20));
  EXPECT_TRUE(all_of(a == decltype(a)(16)));
}

<<<<<<< HEAD
template <class Abi>
KOKKOS_INLINE_FUNCTION void device_check_math_ops() {
  std::size_t constexpr n     = 11;
  double const first_args[n]  = {1, 2, -1, 10, 0, 1, -2, 10, 0, 1, -2};
  double const second_args[n] = {1, 2, 1, 1, 1, -3, -2, 1, 13, -3, -2};
=======
template <typename Abi, typename DataType, size_t n>
KOKKOS_INLINE_FUNCTION void device_check_all_math_ops(
    const DataType (&first_args)[n], const DataType (&second_args)[n]) {
>>>>>>> 9e844301
  device_check_binary_op_all_loaders<Abi>(plus(), n, first_args, second_args);
  device_check_binary_op_all_loaders<Abi>(minus(), n, first_args, second_args);
  device_check_binary_op_all_loaders<Abi>(multiplies(), n, first_args,
                                          second_args);

  if constexpr (std::is_same_v<DataType, double>)
    device_check_binary_op_all_loaders<Abi>(divides(), n, first_args,
                                            second_args);
}

template <typename Abi, typename DataType>
KOKKOS_INLINE_FUNCTION void device_check_abi_size() {
  using simd_type = Kokkos::Experimental::simd<DataType, Abi>;
  using mask_type = typename simd_type::mask_type;
  static_assert(simd_type::size() == mask_type::size());
}

template <class Abi, typename DataType>
KOKKOS_INLINE_FUNCTION void device_check_math_ops() {
  constexpr size_t n = 11;

  device_check_abi_size<Abi, DataType>();

  if constexpr (std::is_signed_v<DataType>) {
    DataType const first_args[n]  = {1, 2, -1, 10, 0, 1, -2, 10, 0, 1, -2};
    DataType const second_args[n] = {1, 2, 1, 1, 1, -3, -2, 1, 13, -3, -2};
    device_check_all_math_ops<Abi>(first_args, second_args);
  } else {
    DataType const first_args[n]  = {1, 2, 1, 10, 0, 1, 2, 10, 0, 1, 2};
    DataType const second_args[n] = {1, 2, 1, 1, 1, 3, 2, 1, 13, 3, 2};
    device_check_all_math_ops<Abi>(first_args, second_args);
  }
}

template <class Abi>
KOKKOS_INLINE_FUNCTION void device_check_mask_ops() {
  using mask_type = Kokkos::Experimental::simd_mask<double, Abi>;
  kokkos_checker checker;
  checker.truth(!none_of(mask_type(true)));
  checker.truth(none_of(mask_type(false)));
  checker.truth(all_of(mask_type(true)));
  checker.truth(!all_of(mask_type(false)));
}

template <class Abi>
KOKKOS_INLINE_FUNCTION void device_check_conversions() {
  kokkos_checker checker;
  {
    auto a = Kokkos::Experimental::simd<std::uint64_t, Abi>(1);
    auto b = Kokkos::Experimental::simd<std::int64_t, Abi>(a);
    checker.truth(all_of(b == decltype(b)(1)));
  }
  {
    auto a = Kokkos::Experimental::simd<std::int32_t, Abi>(1);
    auto b = Kokkos::Experimental::simd<std::uint64_t, Abi>(a);
    checker.truth(all_of(b == decltype(b)(1)));
  }
  {
    auto a = Kokkos::Experimental::simd<std::uint64_t, Abi>(1);
    auto b = Kokkos::Experimental::simd<std::int32_t, Abi>(a);
    checker.truth(all_of(b == decltype(b)(1)));
  }
  {
    auto a = Kokkos::Experimental::simd_mask<double, Abi>(true);
    auto b = Kokkos::Experimental::simd_mask<std::int32_t, Abi>(a);
    checker.truth(b == decltype(b)(true));
  }
  {
    auto a = Kokkos::Experimental::simd_mask<std::int32_t, Abi>(true);
    auto b = Kokkos::Experimental::simd_mask<std::uint64_t, Abi>(a);
    checker.truth(b == decltype(b)(true));
  }
  {
    auto a = Kokkos::Experimental::simd_mask<std::int32_t, Abi>(true);
    auto b = Kokkos::Experimental::simd_mask<std::int64_t, Abi>(a);
    checker.truth(b == decltype(b)(true));
  }
  {
    auto a = Kokkos::Experimental::simd_mask<std::int32_t, Abi>(true);
    auto b = Kokkos::Experimental::simd_mask<double, Abi>(a);
    checker.truth(b == decltype(b)(true));
  }
}

template <class Abi>
KOKKOS_INLINE_FUNCTION void device_check_shifts() {
  kokkos_checker checker;
  auto a = Kokkos::Experimental::simd<std::uint64_t, Abi>(8);
  auto b = a >> 1;
  checker.truth(all_of(b == decltype(b)(4)));
}

template <class Abi>
KOKKOS_INLINE_FUNCTION void device_check_condition() {
  kokkos_checker checker;
  auto a = Kokkos::Experimental::condition(
      Kokkos::Experimental::simd<std::int32_t, Abi>(1) > 0,
      Kokkos::Experimental::simd<std::uint64_t, Abi>(16),
      Kokkos::Experimental::simd<std::uint64_t, Abi>(20));
  checker.truth(all_of(a == decltype(a)(16)));
}

<<<<<<< HEAD
=======
template <typename Abi, typename... DataTypes>
inline void host_check_math_ops_all_types(
    Kokkos::Experimental::Impl::data_types<DataTypes...>) {
  (host_check_math_ops<Abi, DataTypes>(), ...);
}

>>>>>>> 9e844301
template <class Abi>
inline void host_check_abi() {
  using DataTypes = Kokkos::Experimental::Impl::data_type_set;

  host_check_math_ops_all_types<Abi>(DataTypes());
  host_check_mask_ops<Abi>();
  host_check_conversions<Abi>();
  host_check_shifts<Abi>();
  host_check_condition<Abi>();
<<<<<<< HEAD
=======
}

template <typename Abi, typename... DataTypes>
KOKKOS_INLINE_FUNCTION void device_check_math_ops_all_types(
    Kokkos::Experimental::Impl::data_types<DataTypes...>) {
  (device_check_math_ops<Abi, DataTypes>(), ...);
>>>>>>> 9e844301
}

template <class Abi>
KOKKOS_INLINE_FUNCTION void device_check_abi() {
  using DataTypes = Kokkos::Experimental::Impl::data_type_set;

  device_check_math_ops_all_types<Abi>(DataTypes());
  device_check_mask_ops<Abi>();
  device_check_conversions<Abi>();
  device_check_shifts<Abi>();
  device_check_condition<Abi>();
}

inline void host_check_abis(Kokkos::Experimental::Impl::abi_set<>) {}

KOKKOS_INLINE_FUNCTION void device_check_abis(
    Kokkos::Experimental::Impl::abi_set<>) {}

template <class FirstAbi, class... RestAbis>
inline void host_check_abis(
    Kokkos::Experimental::Impl::abi_set<FirstAbi, RestAbis...>) {
  host_check_abi<FirstAbi>();
  host_check_abis(Kokkos::Experimental::Impl::abi_set<RestAbis...>());
}

template <class FirstAbi, class... RestAbis>
KOKKOS_INLINE_FUNCTION void device_check_abis(
    Kokkos::Experimental::Impl::abi_set<FirstAbi, RestAbis...>) {
  device_check_abi<FirstAbi>();
  device_check_abis(Kokkos::Experimental::Impl::abi_set<RestAbis...>());
}

TEST(simd, host) {
  host_check_abis(Kokkos::Experimental::Impl::host_abi_set());
}

class simd_device_functor {
 public:
  KOKKOS_INLINE_FUNCTION void operator()(int) const {
    device_check_abis(Kokkos::Experimental::Impl::device_abi_set());
  }
};

TEST(simd, device) {
  Kokkos::parallel_for(Kokkos::RangePolicy<Kokkos::IndexType<int>>(0, 1),
                       simd_device_functor());
}

TEST(simd, test_size) {
#if defined(KOKKOS_ARCH_AVX512XEON)
  constexpr auto width = 8;
  using Abi = Kokkos::Experimental::simd_abi::avx512_fixed_size<width>;
  static_assert(width ==
                Kokkos::Experimental::simd<std::uint32_t, Abi>::size());

#elif defined(KOKKOS_ARCH_AVX2)
  constexpr auto width = 4;
  using Abi            = Kokkos::Experimental::simd_abi::avx2_fixed_size<width>;

#elif defined(__ARM_NEON)
  constexpr auto width = 2;
  using Abi            = Kokkos::Experimental::simd_abi::neon_fixed_size<width>;

#else
  constexpr auto width = 1;
  using Abi            = Kokkos::Experimental::simd_abi::scalar;
  static_assert(width ==
                Kokkos::Experimental::simd<std::uint32_t, Abi>::size());
#endif

  static_assert(width == Kokkos::Experimental::simd<double, Abi>::size());
  static_assert(width == Kokkos::Experimental::simd<std::int64_t, Abi>::size());
  static_assert(width ==
                Kokkos::Experimental::simd<std::uint64_t, Abi>::size());
  static_assert(width == Kokkos::Experimental::simd<std::int32_t, Abi>::size());
}<|MERGE_RESOLUTION|>--- conflicted
+++ resolved
@@ -168,18 +168,12 @@
         loader.host_load(second_args + i, nlanes, second_arg);
     if (!(loaded_first_arg && loaded_second_arg)) continue;
     simd_type expected_result;
-<<<<<<< HEAD
-    for (std::size_t lane = 0; lane < nlanes; ++lane) {
-      expected_result[lane] =
-          binary_op.on_host(T(first_arg[lane]), T(second_arg[lane]));
-=======
     // gcc 8.4.0 warns if using nlanes as upper bound about first_arg and/or
     // second_arg being uninitialized
     for (std::size_t lane = 0; lane < simd_type::size(); ++lane) {
       if (lane < nlanes)
         expected_result[lane] =
             binary_op.on_host(T(first_arg[lane]), T(second_arg[lane]));
->>>>>>> 9e844301
     }
     simd_type const computed_result = binary_op.on_host(first_arg, second_arg);
     host_check_equality(expected_result, computed_result, nlanes);
@@ -388,17 +382,9 @@
   EXPECT_TRUE(all_of(a == decltype(a)(16)));
 }
 
-<<<<<<< HEAD
-template <class Abi>
-KOKKOS_INLINE_FUNCTION void device_check_math_ops() {
-  std::size_t constexpr n     = 11;
-  double const first_args[n]  = {1, 2, -1, 10, 0, 1, -2, 10, 0, 1, -2};
-  double const second_args[n] = {1, 2, 1, 1, 1, -3, -2, 1, 13, -3, -2};
-=======
 template <typename Abi, typename DataType, size_t n>
 KOKKOS_INLINE_FUNCTION void device_check_all_math_ops(
     const DataType (&first_args)[n], const DataType (&second_args)[n]) {
->>>>>>> 9e844301
   device_check_binary_op_all_loaders<Abi>(plus(), n, first_args, second_args);
   device_check_binary_op_all_loaders<Abi>(minus(), n, first_args, second_args);
   device_check_binary_op_all_loaders<Abi>(multiplies(), n, first_args,
@@ -501,15 +487,12 @@
   checker.truth(all_of(a == decltype(a)(16)));
 }
 
-<<<<<<< HEAD
-=======
 template <typename Abi, typename... DataTypes>
 inline void host_check_math_ops_all_types(
     Kokkos::Experimental::Impl::data_types<DataTypes...>) {
   (host_check_math_ops<Abi, DataTypes>(), ...);
 }
 
->>>>>>> 9e844301
 template <class Abi>
 inline void host_check_abi() {
   using DataTypes = Kokkos::Experimental::Impl::data_type_set;
@@ -519,15 +502,12 @@
   host_check_conversions<Abi>();
   host_check_shifts<Abi>();
   host_check_condition<Abi>();
-<<<<<<< HEAD
-=======
 }
 
 template <typename Abi, typename... DataTypes>
 KOKKOS_INLINE_FUNCTION void device_check_math_ops_all_types(
     Kokkos::Experimental::Impl::data_types<DataTypes...>) {
   (device_check_math_ops<Abi, DataTypes>(), ...);
->>>>>>> 9e844301
 }
 
 template <class Abi>
@@ -574,33 +554,4 @@
 TEST(simd, device) {
   Kokkos::parallel_for(Kokkos::RangePolicy<Kokkos::IndexType<int>>(0, 1),
                        simd_device_functor());
-}
-
-TEST(simd, test_size) {
-#if defined(KOKKOS_ARCH_AVX512XEON)
-  constexpr auto width = 8;
-  using Abi = Kokkos::Experimental::simd_abi::avx512_fixed_size<width>;
-  static_assert(width ==
-                Kokkos::Experimental::simd<std::uint32_t, Abi>::size());
-
-#elif defined(KOKKOS_ARCH_AVX2)
-  constexpr auto width = 4;
-  using Abi            = Kokkos::Experimental::simd_abi::avx2_fixed_size<width>;
-
-#elif defined(__ARM_NEON)
-  constexpr auto width = 2;
-  using Abi            = Kokkos::Experimental::simd_abi::neon_fixed_size<width>;
-
-#else
-  constexpr auto width = 1;
-  using Abi            = Kokkos::Experimental::simd_abi::scalar;
-  static_assert(width ==
-                Kokkos::Experimental::simd<std::uint32_t, Abi>::size());
-#endif
-
-  static_assert(width == Kokkos::Experimental::simd<double, Abi>::size());
-  static_assert(width == Kokkos::Experimental::simd<std::int64_t, Abi>::size());
-  static_assert(width ==
-                Kokkos::Experimental::simd<std::uint64_t, Abi>::size());
-  static_assert(width == Kokkos::Experimental::simd<std::int32_t, Abi>::size());
 }