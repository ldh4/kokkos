--- conflicted
+++ resolved
@@ -67,24 +67,6 @@
     return m_space;
   }
 
-<<<<<<< HEAD
-  TeamPolicyInternal& operator=(const TeamPolicyInternal& p) {
-    m_league_size            = p.m_league_size;
-    m_team_size              = p.m_team_size;
-    m_team_alloc             = p.m_team_alloc;
-    m_team_iter              = p.m_team_iter;
-    m_team_scratch_size[0]   = p.m_team_scratch_size[0];
-    m_thread_scratch_size[0] = p.m_thread_scratch_size[0];
-    m_team_scratch_size[1]   = p.m_team_scratch_size[1];
-    m_thread_scratch_size[1] = p.m_thread_scratch_size[1];
-    m_chunk_size             = p.m_chunk_size;
-    m_tune_team              = p.m_tune_team;
-    m_tune_vector            = p.m_tune_vector;
-    return *this;
-  }
-
-=======
->>>>>>> a1b036c1
   template <class ExecSpace, class... OtherProperties>
   friend class TeamPolicyInternal;
 
