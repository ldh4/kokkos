--- conflicted
+++ resolved
@@ -472,10 +472,6 @@
 
   OpenMPInternal* m_instance;
   const iterate_type m_iter;
-<<<<<<< HEAD
-  const ReducerType m_reducer;
-=======
->>>>>>> 9e844301
   const pointer_type m_result_ptr;
 
   inline void exec_range(const Member ibeg, const Member iend,
@@ -487,13 +483,8 @@
 
  public:
   inline void execute() const {
-<<<<<<< HEAD
-    const size_t pool_reduce_bytes = Analysis::value_size(
-        ReducerConditional::select(m_iter.m_func, m_reducer));
-=======
     const ReducerType& reducer     = m_iter.m_func.get_reducer();
     const size_t pool_reduce_bytes = reducer.value_size();
->>>>>>> 9e844301
 
     m_instance->acquire_lock();
 
@@ -504,12 +495,6 @@
                                    0  // thread_local_bytes
     );
 
-<<<<<<< HEAD
-    typename Analysis::Reducer final_reducer(
-        &ReducerConditional::select(m_iter.m_func, m_reducer));
-
-=======
->>>>>>> 9e844301
 #ifndef KOKKOS_COMPILER_INTEL
     if (execute_in_serial(m_iter.m_rp.space())) {
       const pointer_type ptr =
@@ -576,12 +561,7 @@
     reducer.final(ptr);
 
     if (m_result_ptr) {
-<<<<<<< HEAD
-      const int n = Analysis::value_count(
-          ReducerConditional::select(m_iter.m_func, m_reducer));
-=======
       const int n = reducer.value_count();
->>>>>>> 9e844301
 
       for (int j = 0; j < n; ++j) {
         m_result_ptr[j] = ptr[j];
@@ -597,12 +577,7 @@
   ParallelReduce(const CombinedFunctorReducerType& arg_functor_reducer,
                  MDRangePolicy arg_policy, const ViewType& arg_view)
       : m_instance(nullptr),
-<<<<<<< HEAD
-        m_iter(arg_policy, arg_functor),
-        m_reducer(InvalidType()),
-=======
         m_iter(arg_policy, arg_functor_reducer),
->>>>>>> 9e844301
         m_result_ptr(arg_view.data()) {
 #ifdef KOKKOS_ENABLE_DEPRECATED_CODE_3
     if (t_openmp_instance) {
@@ -620,29 +595,6 @@
         "HostSpace");
   }
 
-<<<<<<< HEAD
-  inline ParallelReduce(const FunctorType& arg_functor,
-                        MDRangePolicy arg_policy, const ReducerType& reducer)
-      : m_instance(nullptr),
-        m_iter(arg_policy, arg_functor),
-        m_reducer(reducer),
-        m_result_ptr(reducer.view().data()) {
-#ifdef KOKKOS_ENABLE_DEPRECATED_CODE_3
-    if (t_openmp_instance) {
-      m_instance = t_openmp_instance;
-    } else {
-      m_instance = arg_policy.space().impl_internal_space_instance();
-    }
-#else
-    m_instance = arg_policy.space().impl_internal_space_instance();
-#endif
-    /*static_assert( std::is_same< typename ViewType::memory_space
-                                    , Kokkos::HostSpace >::value
-      , "Reduction result on Kokkos::OpenMP must be a Kokkos::View in HostSpace"
-      );*/
-  }
-=======
->>>>>>> 9e844301
   template <typename Policy, typename Functor>
   static int max_tile_size_product(const Policy&, const Functor&) {
     /**
@@ -715,11 +667,7 @@
     );
 
     if (execute_in_serial(m_policy.space())) {
-<<<<<<< HEAD
-      typename Analysis::Reducer final_reducer(&m_functor);
-=======
       typename Analysis::Reducer final_reducer(m_functor);
->>>>>>> 9e844301
 
       reference_type update = final_reducer.init(
           pointer_type(m_instance->get_thread_data(0)->pool_reduce_local()));
@@ -851,11 +799,7 @@
     );
 
     if (execute_in_serial(m_policy.space())) {
-<<<<<<< HEAD
-      typename Analysis::Reducer final_reducer(&m_functor);
-=======
       typename Analysis::Reducer final_reducer(m_functor);
->>>>>>> 9e844301
 
       reference_type update = final_reducer.init(
           pointer_type(m_instance->get_thread_data(0)->pool_reduce_local()));
