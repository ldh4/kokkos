--- conflicted
+++ resolved
@@ -204,16 +204,8 @@
   // An indirect kernel is one where the functor to be executed is explicitly
   // copied to USM memory before being executed, to get around the
   // trivially copyable limitation of SYCL.
-<<<<<<< HEAD
-  using IndirectKernelMem = USMObjectMem<sycl::usm::alloc::device>;
+  using IndirectKernelMem = USMObjectMem<sycl::usm::alloc::host>;
   IndirectKernelMem& get_indirect_kernel_mem();
-=======
-  using IndirectKernelMem = USMObjectMem<sycl::usm::alloc::host>;
-  IndirectKernelMem m_indirectKernelMem;
-
-  using IndirectReducerMem = USMObjectMem<sycl::usm::alloc::host>;
-  IndirectReducerMem m_indirectReducerMem;
->>>>>>> 72efefad
 
   bool was_finalized = false;
 
@@ -267,11 +259,6 @@
 
 #if defined(SYCL_DEVICE_COPYABLE) && defined(KOKKOS_ARCH_INTEL_GPU)
 template <typename Functor, typename Storage>
-<<<<<<< HEAD
-class SYCLFunctionWrapper<Functor, Storage, true> {
-  const Functor& m_functor;
-  Storage& m_storage;
-=======
 class SYCLFunctionWrapper<Functor, Storage, false> {
   // We need a union here so that we can avoid calling a constructor for m_f
   // and can controll all the special member functions.
@@ -310,7 +297,7 @@
 template <typename Functor, typename Storage>
 class SYCLFunctionWrapper<Functor, Storage, false> {
   const Functor m_functor;
->>>>>>> 72efefad
+  Storage& m_storage;
 
  public:
   SYCLFunctionWrapper(const Functor& functor, Storage& storage)
@@ -325,14 +312,9 @@
 #endif
 
 template <typename Functor, typename Storage>
-<<<<<<< HEAD
-class SYCLFunctionWrapper<Functor, Storage, false> {
-  const Functor& m_kernelFunctor;
-  Storage& m_storage;
-=======
 class SYCLFunctionWrapper<Functor, Storage, true> {
   std::reference_wrapper<const Functor> m_kernelFunctor;
->>>>>>> 72efefad
+  Storage& m_storage;
 
  public:
   SYCLFunctionWrapper(const Functor& functor, Storage& storage)
