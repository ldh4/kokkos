/*
//@HEADER
// ************************************************************************
//
//                        Kokkos v. 3.0
//       Copyright (2020) National Technology & Engineering
//               Solutions of Sandia, LLC (NTESS).
//
// Under the terms of Contract DE-NA0003525 with NTESS,
// the U.S. Government retains certain rights in this software.
//
// Redistribution and use in source and binary forms, with or without
// modification, are permitted provided that the following conditions are
// met:
//
// 1. Redistributions of source code must retain the above copyright
// notice, this list of conditions and the following disclaimer.
//
// 2. Redistributions in binary form must reproduce the above copyright
// notice, this list of conditions and the following disclaimer in the
// documentation and/or other materials provided with the distribution.
//
// 3. Neither the name of the Corporation nor the names of the
// contributors may be used to endorse or promote products derived from
// this software without specific prior written permission.
//
// THIS SOFTWARE IS PROVIDED BY NTESS "AS IS" AND ANY
// EXPRESS OR IMPLIED WARRANTIES, INCLUDING, BUT NOT LIMITED TO, THE
// IMPLIED WARRANTIES OF MERCHANTABILITY AND FITNESS FOR A PARTICULAR
// PURPOSE ARE DISCLAIMED. IN NO EVENT SHALL NTESS OR THE
// CONTRIBUTORS BE LIABLE FOR ANY DIRECT, INDIRECT, INCIDENTAL, SPECIAL,
// EXEMPLARY, OR CONSEQUENTIAL DAMAGES (INCLUDING, BUT NOT LIMITED TO,
// PROCUREMENT OF SUBSTITUTE GOODS OR SERVICES; LOSS OF USE, DATA, OR
// PROFITS; OR BUSINESS INTERRUPTION) HOWEVER CAUSED AND ON ANY THEORY OF
// LIABILITY, WHETHER IN CONTRACT, STRICT LIABILITY, OR TORT (INCLUDING
// NEGLIGENCE OR OTHERWISE) ARISING IN ANY WAY OUT OF THE USE OF THIS
// SOFTWARE, EVEN IF ADVISED OF THE POSSIBILITY OF SUCH DAMAGE.
//
// Questions? Contact Christian R. Trott (crtrott@sandia.gov)
//
// ************************************************************************
//@HEADER
*/

#ifndef KOKKOS_SYCL_TEAM_HPP
#define KOKKOS_SYCL_TEAM_HPP

#include <Kokkos_Macros.hpp>

#ifdef KOKKOS_ENABLE_SYCL

#include <utility>

//----------------------------------------------------------------------------
//----------------------------------------------------------------------------

namespace Kokkos {
namespace Impl {

/**\brief  Team member_type passed to TeamPolicy or TeamTask closures.
 */
class SYCLTeamMember {
 public:
  using execution_space      = Kokkos::Experimental::SYCL;
  using scratch_memory_space = execution_space::scratch_memory_space;

 private:
  mutable void* m_team_reduce;
  scratch_memory_space m_team_shared;
  int m_team_reduce_size;
  sycl::nd_item<2> m_item;

 public:
  KOKKOS_INLINE_FUNCTION
  const execution_space::scratch_memory_space& team_shmem() const {
    return m_team_shared.set_team_thread_mode(0, 1, 0);
  }

  KOKKOS_INLINE_FUNCTION
  const execution_space::scratch_memory_space& team_scratch(
      const int level) const {
    return m_team_shared.set_team_thread_mode(level, 1, 0);
  }

  KOKKOS_INLINE_FUNCTION
  const execution_space::scratch_memory_space& thread_scratch(
      const int level) const {
    return m_team_shared.set_team_thread_mode(level, team_size(), team_rank());
  }

  KOKKOS_INLINE_FUNCTION int league_rank() const {
    return m_item.get_group_linear_id();
  }
  KOKKOS_INLINE_FUNCTION int league_size() const {
    return m_item.get_group_range(1);
  }
  KOKKOS_INLINE_FUNCTION int team_rank() const {
    return m_item.get_local_id(0);
  }
  KOKKOS_INLINE_FUNCTION int team_size() const {
    return m_item.get_local_range(0);
  }
  KOKKOS_INLINE_FUNCTION void team_barrier() const {
    sycl::group_barrier(m_item.get_group());
  }

  KOKKOS_INLINE_FUNCTION const sycl::nd_item<2>& item() const { return m_item; }

  //--------------------------------------------------------------------------

  template <class ValueType>
  KOKKOS_INLINE_FUNCTION std::enable_if_t<std::is_arithmetic_v<ValueType>>
  team_broadcast(ValueType& val, const int thread_id) const {
    val = sycl::group_broadcast(m_item.get_group(), val,
                                sycl::id<2>(thread_id, 0));
  }

  // FIXME_SYCL remove/adapt this overload once the Intel oneAPI implementation
  // is conforming to the SYCL2020 standard (allowing trivially-copyable types)
  template <class ValueType>
  KOKKOS_INLINE_FUNCTION std::enable_if_t<!std::is_arithmetic_v<ValueType>>
  team_broadcast(ValueType& val, const int thread_id) const {
    // Wait for shared data write until all threads arrive here
<<<<<<< HEAD
    m_item.barrier(sycl::access::fence_space::local_space);
=======
    sycl::group_barrier(m_item.get_group());
>>>>>>> c838bdcf
    if (m_item.get_local_id(1) == 0 &&
        static_cast<int>(m_item.get_local_id(0)) == thread_id) {
      *static_cast<ValueType*>(m_team_reduce) = val;
    }
    // Wait for shared data read until root thread writes
<<<<<<< HEAD
    m_item.barrier(sycl::access::fence_space::local_space);
=======
    sycl::group_barrier(m_item.get_group());
>>>>>>> c838bdcf
    val = *(static_cast<ValueType*>(m_team_reduce));
  }

  template <class Closure, class ValueType>
  KOKKOS_INLINE_FUNCTION void team_broadcast(Closure const& f, ValueType& val,
                                             const int thread_id) const {
    f(val);
    team_broadcast(val, thread_id);
  }

  //--------------------------------------------------------------------------
  /**\brief  Reduction across a team
   */
  template <typename ReducerType>
  KOKKOS_INLINE_FUNCTION
      typename std::enable_if<is_reducer<ReducerType>::value>::type
      team_reduce(ReducerType const& reducer) const noexcept {
    team_reduce(reducer, reducer.reference());
  }

  template <typename ReducerType>
  KOKKOS_INLINE_FUNCTION
      typename std::enable_if<is_reducer<ReducerType>::value>::type
      team_reduce(ReducerType const& reducer,
                  typename ReducerType::value_type& value) const noexcept {
    using value_type = typename ReducerType::value_type;

    auto sg                       = m_item.get_sub_group();
    const auto sub_group_range    = sg.get_local_range()[0];
    const auto vector_range       = m_item.get_local_range(1);
    const unsigned int team_size_ = team_size();
    const unsigned int team_rank_ = team_rank();

    // First combine the values in the same subgroup
    for (unsigned int shift = 1; vector_range * shift < sub_group_range;
         shift <<= 1) {
      const value_type tmp = sg.shuffle_down(value, vector_range * shift);
      if (team_rank_ + shift < team_size_) reducer.join(value, tmp);
    }
    value = sg.shuffle(value, 0);

    // We need to chunk up the whole reduction because we might not have
    // allocated enough memory.
    const auto n_subgroups = sg.get_group_range()[0];
    const unsigned int maximum_work_range =
        std::min<int>(m_team_reduce_size / sizeof(value_type), n_subgroups);

    const auto id_in_sg  = sg.get_local_id()[0];
    auto reduction_array = static_cast<value_type*>(m_team_reduce);

    // Load values into the first maximum_work_range values of the reduction
    // array in chunks. This means that only sub groups with an id in the
    // corresponding chunk load values.
    const auto group_id = sg.get_group_id()[0];
    if (id_in_sg == 0 && group_id < maximum_work_range)
      reduction_array[group_id] = value;
    sycl::group_barrier(m_item.get_group());

    for (unsigned int start = maximum_work_range; start < n_subgroups;
         start += maximum_work_range) {
      if (id_in_sg == 0 && group_id >= start &&
          group_id <
              std::min<unsigned int>(start + maximum_work_range, n_subgroups))
        reducer.join(reduction_array[group_id - start], value);
      sycl::group_barrier(m_item.get_group());
    }

    // Let the first subgroup do the final reduction
    if (group_id == 0) {
      const auto local_range = sg.get_local_range()[0];
      auto result =
          reduction_array[id_in_sg < maximum_work_range ? id_in_sg : 0];
      // In case the maximum_work_range is larger than the range of the first
      // subgroup, we first combine the items with a higher index.
      for (unsigned int offset = local_range; offset < maximum_work_range;
           offset += local_range)
        if (id_in_sg + offset < maximum_work_range)
          reducer.join(result, reduction_array[id_in_sg + offset]);
      sycl::group_barrier(sg);

      // Now do the actual subgroup reduction.
      const auto min_range =
          std::min<unsigned int>(maximum_work_range, local_range);
      for (unsigned int stride = 1; stride < min_range; stride <<= 1) {
        const auto tmp = sg.shuffle_down(result, stride);
        if (id_in_sg + stride < min_range) reducer.join(result, tmp);
      }
      if (id_in_sg == 0) reduction_array[0] = result;
    }
    sycl::group_barrier(m_item.get_group());

    reducer.reference() = reduction_array[0];
    // Make sure that the reduction array hasn't been modified in the meantime.
    m_item.barrier(sycl::access::fence_space::local_space);
  }

  //--------------------------------------------------------------------------
  /** \brief  Intra-team exclusive prefix sum with team_rank() ordering
   *          with intra-team non-deterministic ordering accumulation.
   *
   *  The global inter-team accumulation value will, at the end of the
   *  league's parallel execution, be the scan's total.
   *  Parallel execution ordering of the league's teams is non-deterministic.
   *  As such the base value for each team's scan operation is similarly
   *  non-deterministic.
   */
  template <typename Type>
  KOKKOS_INLINE_FUNCTION Type team_scan(const Type& input_value,
                                        Type* const global_accum) const {
    Type value                 = input_value;
    auto sg                    = m_item.get_sub_group();
    const auto sub_group_range = sg.get_local_range()[0];
    const auto vector_range    = m_item.get_local_range(1);
    const auto id_in_sg        = sg.get_local_id()[0];

    // First combine the values in the same subgroup
    for (unsigned int stride = 1; vector_range * stride < sub_group_range;
         stride <<= 1) {
      auto tmp = sg.shuffle_up(value, vector_range * stride);
      if (id_in_sg >= vector_range * stride) value += tmp;
    }

    const auto n_active_subgroups = sg.get_group_range()[0];
    const auto base_data          = static_cast<Type*>(m_team_reduce);
    if (static_cast<int>(n_active_subgroups * sizeof(Type)) >
        m_team_reduce_size)
      Kokkos::abort("Not implemented!");

    const auto group_id = sg.get_group_id()[0];
    if (id_in_sg == sub_group_range - 1) base_data[group_id] = value;
    sycl::group_barrier(m_item.get_group());

    // scan subgroup results using the first subgroup
    if (n_active_subgroups > 1) {
      if (group_id == 0) {
        const auto n_rounds =
            (n_active_subgroups + sub_group_range - 1) / sub_group_range;
        for (unsigned int round = 0; round < n_rounds; ++round) {
          const auto idx         = id_in_sg + round * sub_group_range;
          const auto upper_bound = std::min(
              sub_group_range, n_active_subgroups - round * sub_group_range);
          auto local_value = base_data[idx];
          for (unsigned int stride = 1; stride < upper_bound; stride <<= 1) {
            auto tmp = sg.shuffle_up(local_value, stride);
            if (id_in_sg >= stride) {
              if (idx < n_active_subgroups)
                local_value += tmp;
              else
                local_value = tmp;
            }
          }
          base_data[idx] = local_value;
          if (round > 0)
            base_data[idx] += base_data[round * sub_group_range - 1];
          if (round + 1 < n_rounds) sycl::group_barrier(sg);
        }
      }
      sycl::group_barrier(m_item.get_group());
    }
    auto total = base_data[n_active_subgroups - 1];

    const auto update = sg.shuffle_up(value, vector_range);
    Type intermediate = (group_id > 0 ? base_data[group_id - 1] : 0) +
                        (id_in_sg >= vector_range ? update : 0);

    if (global_accum) {
      if (id_in_sg == sub_group_range - 1 &&
          group_id == n_active_subgroups - 1) {
        base_data[n_active_subgroups - 1] =
            atomic_fetch_add(global_accum, total);
      }
      sycl::group_barrier(m_item.get_group());  // Wait for atomic
      intermediate += base_data[n_active_subgroups - 1];
    }
    // Make sure that the reduction array hasn't been modified in the meantime.
    m_item.barrier(sycl::access::fence_space::local_space);

    return intermediate;
  }

  /** \brief  Intra-team exclusive prefix sum with team_rank() ordering.
   *
   *  The highest rank thread can compute the reduction total as
   *    reduction_total = dev.team_scan( value ) + value ;
   */
  template <typename Type>
  KOKKOS_INLINE_FUNCTION Type team_scan(const Type& value) const {
    return this->template team_scan<Type>(value, nullptr);
  }

  //----------------------------------------

  template <typename ReducerType>
  KOKKOS_INLINE_FUNCTION
      typename std::enable_if<is_reducer<ReducerType>::value>::type
      vector_reduce(ReducerType const& reducer) const {
    vector_reduce(reducer, reducer.reference());
  }

  template <typename ReducerType>
  KOKKOS_INLINE_FUNCTION
      typename std::enable_if<is_reducer<ReducerType>::value>::type
      vector_reduce(ReducerType const& reducer,
                    typename ReducerType::value_type& value) const {
    const auto tidx1   = m_item.get_local_id(1);
    const auto grange1 = m_item.get_local_range(1);

    const auto sg = m_item.get_sub_group();

    if (grange1 == 1) return;

    // Intra vector lane shuffle reduction:
    typename ReducerType::value_type tmp(value);
    typename ReducerType::value_type tmp2 = tmp;

    for (int i = grange1; (i >>= 1);) {
      tmp2 = sg.shuffle_down(tmp, i);
      if (static_cast<int>(tidx1) < i) {
        reducer.join(tmp, tmp2);
      }
    }

    // Broadcast from root lane to all other lanes.
    // Cannot use "butterfly" algorithm to avoid the broadcast
    // because floating point summation is not associative
    // and thus different threads could have different results.

    tmp2  = sg.shuffle(tmp, (sg.get_local_id() / grange1) * grange1);
    value = tmp2;
    reducer.reference() = tmp2;
  }

  //----------------------------------------
  // Private for the driver

  KOKKOS_INLINE_FUNCTION
  SYCLTeamMember(void* shared, const int shared_begin, const int shared_size,
                 void* scratch_level_1_ptr, const int scratch_level_1_size,
                 const sycl::nd_item<2> item)
      : m_team_reduce(shared),
        m_team_shared(static_cast<char*>(shared) + shared_begin, shared_size,
                      scratch_level_1_ptr, scratch_level_1_size),
        m_team_reduce_size(shared_begin),
        m_item(item) {}

 public:
  // Declare to avoid unused private member warnings which are trigger
  // when SFINAE excludes the member function which uses these variables
  // Making another class a friend also surpresses these warnings
  bool impl_avoid_sfinae_warning() const noexcept {
    return m_team_reduce_size > 0 && m_team_reduce != nullptr;
  }
};

}  // namespace Impl
}  // namespace Kokkos

//----------------------------------------------------------------------------
//----------------------------------------------------------------------------

namespace Kokkos {
namespace Impl {

template <typename iType>
struct TeamThreadRangeBoundariesStruct<iType, SYCLTeamMember> {
  using index_type = iType;
  const SYCLTeamMember& member;
  const iType start;
  const iType end;

  KOKKOS_INLINE_FUNCTION
  TeamThreadRangeBoundariesStruct(const SYCLTeamMember& thread_, iType count)
      : member(thread_), start(0), end(count) {}

  KOKKOS_INLINE_FUNCTION
  TeamThreadRangeBoundariesStruct(const SYCLTeamMember& thread_, iType begin_,
                                  iType end_)
      : member(thread_), start(begin_), end(end_) {}
};

template <typename iType>
struct TeamVectorRangeBoundariesStruct<iType, SYCLTeamMember> {
  using index_type = iType;
  const SYCLTeamMember& member;
  const iType start;
  const iType end;

  KOKKOS_INLINE_FUNCTION
  TeamVectorRangeBoundariesStruct(const SYCLTeamMember& thread_,
                                  const iType& count)
      : member(thread_), start(0), end(count) {}

  KOKKOS_INLINE_FUNCTION
  TeamVectorRangeBoundariesStruct(const SYCLTeamMember& thread_,
                                  const iType& begin_, const iType& end_)
      : member(thread_), start(begin_), end(end_) {}
};

template <typename iType>
struct ThreadVectorRangeBoundariesStruct<iType, SYCLTeamMember> {
  using index_type = iType;
  const SYCLTeamMember& member;
  const index_type start;
  const index_type end;

  KOKKOS_INLINE_FUNCTION
  ThreadVectorRangeBoundariesStruct(const SYCLTeamMember& thread,
                                    index_type count)
      : member(thread), start(static_cast<index_type>(0)), end(count) {}

  KOKKOS_INLINE_FUNCTION
  ThreadVectorRangeBoundariesStruct(const SYCLTeamMember& thread,
                                    index_type arg_begin, index_type arg_end)
      : member(thread), start(arg_begin), end(arg_end) {}
};

}  // namespace Impl

template <typename iType>
KOKKOS_INLINE_FUNCTION
    Impl::TeamThreadRangeBoundariesStruct<iType, Impl::SYCLTeamMember>
    TeamThreadRange(const Impl::SYCLTeamMember& thread, iType count) {
  return Impl::TeamThreadRangeBoundariesStruct<iType, Impl::SYCLTeamMember>(
      thread, count);
}

template <typename iType1, typename iType2>
KOKKOS_INLINE_FUNCTION Impl::TeamThreadRangeBoundariesStruct<
    typename std::common_type<iType1, iType2>::type, Impl::SYCLTeamMember>
TeamThreadRange(const Impl::SYCLTeamMember& thread, iType1 begin, iType2 end) {
  using iType = typename std::common_type<iType1, iType2>::type;
  return Impl::TeamThreadRangeBoundariesStruct<iType, Impl::SYCLTeamMember>(
      thread, iType(begin), iType(end));
}

template <typename iType>
KOKKOS_INLINE_FUNCTION
    Impl::TeamVectorRangeBoundariesStruct<iType, Impl::SYCLTeamMember>
    TeamVectorRange(const Impl::SYCLTeamMember& thread, const iType& count) {
  return Impl::TeamVectorRangeBoundariesStruct<iType, Impl::SYCLTeamMember>(
      thread, count);
}

template <typename iType1, typename iType2>
KOKKOS_INLINE_FUNCTION Impl::TeamVectorRangeBoundariesStruct<
    typename std::common_type<iType1, iType2>::type, Impl::SYCLTeamMember>
TeamVectorRange(const Impl::SYCLTeamMember& thread, const iType1& begin,
                const iType2& end) {
  using iType = typename std::common_type<iType1, iType2>::type;
  return Impl::TeamVectorRangeBoundariesStruct<iType, Impl::SYCLTeamMember>(
      thread, iType(begin), iType(end));
}

template <typename iType>
KOKKOS_INLINE_FUNCTION
    Impl::ThreadVectorRangeBoundariesStruct<iType, Impl::SYCLTeamMember>
    ThreadVectorRange(const Impl::SYCLTeamMember& thread, iType count) {
  return Impl::ThreadVectorRangeBoundariesStruct<iType, Impl::SYCLTeamMember>(
      thread, count);
}

template <typename iType1, typename iType2>
KOKKOS_INLINE_FUNCTION Impl::ThreadVectorRangeBoundariesStruct<
    typename std::common_type<iType1, iType2>::type, Impl::SYCLTeamMember>
ThreadVectorRange(const Impl::SYCLTeamMember& thread, iType1 arg_begin,
                  iType2 arg_end) {
  using iType = typename std::common_type<iType1, iType2>::type;
  return Impl::ThreadVectorRangeBoundariesStruct<iType, Impl::SYCLTeamMember>(
      thread, iType(arg_begin), iType(arg_end));
}

KOKKOS_INLINE_FUNCTION
Impl::ThreadSingleStruct<Impl::SYCLTeamMember> PerTeam(
    const Impl::SYCLTeamMember& thread) {
  return Impl::ThreadSingleStruct<Impl::SYCLTeamMember>(thread);
}

KOKKOS_INLINE_FUNCTION
Impl::VectorSingleStruct<Impl::SYCLTeamMember> PerThread(
    const Impl::SYCLTeamMember& thread) {
  return Impl::VectorSingleStruct<Impl::SYCLTeamMember>(thread);
}

//----------------------------------------------------------------------------

/** \brief  Inter-thread parallel_for.
 *
 *  Executes closure(iType i) for each i=[0..N).
 *
 * The range [0..N) is mapped to all threads of the calling thread team.
 */
template <typename iType, class Closure>
KOKKOS_INLINE_FUNCTION void parallel_for(
    const Impl::TeamThreadRangeBoundariesStruct<iType, Impl::SYCLTeamMember>&
        loop_boundaries,
    const Closure& closure) {
  for (iType i = loop_boundaries.start +
                 loop_boundaries.member.item().get_local_id(0);
       i < loop_boundaries.end;
       i += loop_boundaries.member.item().get_local_range(0))
    closure(i);
}

//----------------------------------------------------------------------------

/** \brief  Inter-thread parallel_reduce with a reducer.
 *
 *  Executes closure(iType i, ValueType & val) for each i=[0..N)
 *
 *  The range [0..N) is mapped to all threads of the
 *  calling thread team and a summation of val is
 *  performed and put into result.
 */
template <typename iType, class Closure, class ReducerType>
KOKKOS_INLINE_FUNCTION
    typename std::enable_if<Kokkos::is_reducer<ReducerType>::value>::type
    parallel_reduce(const Impl::TeamThreadRangeBoundariesStruct<
                        iType, Impl::SYCLTeamMember>& loop_boundaries,
                    const Closure& closure, const ReducerType& reducer) {
  typename ReducerType::value_type value;
  reducer.init(value);

  for (iType i = loop_boundaries.start +
                 loop_boundaries.member.item().get_local_id(0);
       i < loop_boundaries.end;
       i += loop_boundaries.member.item().get_local_range(0)) {
    closure(i, value);
  }

  loop_boundaries.member.team_reduce(reducer, value);
}

/** \brief  Inter-thread parallel_reduce assuming summation.
 *
 *  Executes closure(iType i, ValueType & val) for each i=[0..N)
 *
 *  The range [0..N) is mapped to all threads of the
 *  calling thread team and a summation of val is
 *  performed and put into result.
 */
template <typename iType, class Closure, typename ValueType>
KOKKOS_INLINE_FUNCTION
    typename std::enable_if<!Kokkos::is_reducer<ValueType>::value>::type
    parallel_reduce(const Impl::TeamThreadRangeBoundariesStruct<
                        iType, Impl::SYCLTeamMember>& loop_boundaries,
                    const Closure& closure, ValueType& result) {
  ValueType val;
  Kokkos::Sum<ValueType> reducer(val);

  reducer.init(reducer.reference());

  for (iType i = loop_boundaries.start +
                 loop_boundaries.member.item().get_local_id(0);
       i < loop_boundaries.end;
       i += loop_boundaries.member.item().get_local_range(0)) {
    closure(i, val);
  }

  loop_boundaries.member.team_reduce(reducer, val);
  result = reducer.reference();
}

/** \brief  Inter-thread parallel exclusive prefix sum.
 *
 *  Executes closure(iType i, ValueType & val, bool final) for each i=[0..N)
 *
 *  The range [0..N) is mapped to each rank in the team (whose global rank is
 *  less than N) and a scan operation is performed. The last call to closure has
 *  final == true.
 */
// This is the same code as in CUDA and largely the same as in OpenMPTarget
template <typename iType, typename FunctorType>
KOKKOS_INLINE_FUNCTION void parallel_scan(
    const Impl::TeamThreadRangeBoundariesStruct<iType, Impl::SYCLTeamMember>&
        loop_bounds,
    const FunctorType& lambda) {
  // Extract value_type from lambda
  using value_type = typename Kokkos::Impl::FunctorAnalysis<
      Kokkos::Impl::FunctorPatternInterface::SCAN, void,
      FunctorType>::value_type;

  const auto start     = loop_bounds.start;
  const auto end       = loop_bounds.end;
  auto& member         = loop_bounds.member;
  const auto team_size = member.team_size();
  const auto team_rank = member.team_rank();
  const auto nchunk    = (end - start + team_size - 1) / team_size;
  value_type accum     = 0;
  // each team has to process one or more chunks of the prefix scan
  for (iType i = 0; i < nchunk; ++i) {
    auto ii = start + i * team_size + team_rank;
    // local accumulation for this chunk
    value_type local_accum = 0;
    // user updates value with prefix value
    if (ii < loop_bounds.end) lambda(ii, local_accum, false);
    // perform team scan
    local_accum = member.team_scan(local_accum);
    // add this blocks accum to total accumulation
    auto val = accum + local_accum;
    // user updates their data with total accumulation
    if (ii < loop_bounds.end) lambda(ii, val, true);
    // the last value needs to be propogated to next chunk
    if (team_rank == team_size - 1) accum = val;
    // broadcast last value to rest of the team
    member.team_broadcast(accum, team_size - 1);
  }
}

template <typename iType, class Closure>
KOKKOS_INLINE_FUNCTION void parallel_for(
    const Impl::TeamVectorRangeBoundariesStruct<iType, Impl::SYCLTeamMember>&
        loop_boundaries,
    const Closure& closure) {
  const iType tidx0 = loop_boundaries.member.item().get_local_id(0);
  const iType tidx1 = loop_boundaries.member.item().get_local_id(1);

  const iType grange0 = loop_boundaries.member.item().get_local_range(0);
  const iType grange1 = loop_boundaries.member.item().get_local_range(1);

  for (iType i = loop_boundaries.start + tidx0 * grange1 + tidx1;
       i < loop_boundaries.end; i += grange0 * grange1)
    closure(i);
}

template <typename iType, class Closure, class ReducerType>
KOKKOS_INLINE_FUNCTION
    typename std::enable_if<Kokkos::is_reducer<ReducerType>::value>::type
    parallel_reduce(const Impl::TeamVectorRangeBoundariesStruct<
                        iType, Impl::SYCLTeamMember>& loop_boundaries,
                    const Closure& closure, const ReducerType& reducer) {
  typename ReducerType::value_type value;
  reducer.init(value);

  const iType tidx0 = loop_boundaries.member.item().get_local_id(0);
  const iType tidx1 = loop_boundaries.member.item().get_local_id(1);

  const iType grange0 = loop_boundaries.member.item().get_local_range(0);
  const iType grange1 = loop_boundaries.member.item().get_local_range(1);

  for (iType i = loop_boundaries.start + tidx0 * grange1 + tidx1;
       i < loop_boundaries.end; i += grange0 * grange1)
    closure(i, value);

  loop_boundaries.member.vector_reduce(reducer, value);
  loop_boundaries.member.team_reduce(reducer, value);
}

template <typename iType, class Closure, typename ValueType>
KOKKOS_INLINE_FUNCTION
    typename std::enable_if<!Kokkos::is_reducer<ValueType>::value>::type
    parallel_reduce(const Impl::TeamVectorRangeBoundariesStruct<
                        iType, Impl::SYCLTeamMember>& loop_boundaries,
                    const Closure& closure, ValueType& result) {
  ValueType val;
  Kokkos::Sum<ValueType> reducer(val);

  reducer.init(reducer.reference());

  const iType tidx0 = loop_boundaries.member.item().get_local_id(0);
  const iType tidx1 = loop_boundaries.member.item().get_local_id(1);

  const iType grange0 = loop_boundaries.member.item().get_local_range(0);
  const iType grange1 = loop_boundaries.member.item().get_local_range(1);

  for (iType i = loop_boundaries.start + tidx0 * grange1 + tidx1;
       i < loop_boundaries.end; i += grange0 * grange1)
    closure(i, val);

  loop_boundaries.member.vector_reduce(reducer);
  loop_boundaries.member.team_reduce(reducer);
  result = reducer.reference();
}

//----------------------------------------------------------------------------

/** \brief  Intra-thread vector parallel_for.
 *
 *  Executes closure(iType i) for each i=[0..N)
 *
 * The range [0..N) is mapped to all vector lanes of the calling thread.
 */
template <typename iType, class Closure>
KOKKOS_INLINE_FUNCTION void parallel_for(
    const Impl::ThreadVectorRangeBoundariesStruct<iType, Impl::SYCLTeamMember>&
        loop_boundaries,
    const Closure& closure) {
  const iType tidx1   = loop_boundaries.member.item().get_local_id(1);
  const iType grange1 = loop_boundaries.member.item().get_local_range(1);

  for (iType i = loop_boundaries.start + tidx1; i < loop_boundaries.end;
       i += grange1)
    closure(i);

  // FIXME_SYCL We only should fence active threads here but this not yet
  // available in the compiler. We need https://github.com/intel/llvm/pull/4904
  // or https://github.com/intel/llvm/pull/4903 for that. The current
  // implementation leads to a deadlock only for SYCL+CUDA if not all threads in
  // a subgroup see this barrier. For SYCL on Intel GPUs, the subgroup barrier
  // is essentially a no-op (only a memory fence), though.
  sycl::group_barrier(loop_boundaries.member.item().get_sub_group());
}

//----------------------------------------------------------------------------

/** \brief  Intra-thread vector parallel_reduce.
 *
 *  Calls closure(iType i, ValueType & val) for each i=[0..N).
 *
 *  The range [0..N) is mapped to all vector lanes of
 *  the calling thread and a reduction of val is performed using +=
 *  and output into result.
 *
 *  The identity value for the += operator is assumed to be the default
 *  constructed value.
 */
template <typename iType, class Closure, class ReducerType>
KOKKOS_INLINE_FUNCTION
    typename std::enable_if<is_reducer<ReducerType>::value>::type
    parallel_reduce(Impl::ThreadVectorRangeBoundariesStruct<
                        iType, Impl::SYCLTeamMember> const& loop_boundaries,
                    Closure const& closure, ReducerType const& reducer) {
  reducer.init(reducer.reference());

  const iType tidx1   = loop_boundaries.member.item().get_local_id(1);
  const iType grange1 = loop_boundaries.member.item().get_local_range(1);

  for (iType i = loop_boundaries.start + tidx1; i < loop_boundaries.end;
       i += grange1)
    closure(i, reducer.reference());

  loop_boundaries.member.vector_reduce(reducer);
}

/** \brief  Intra-thread vector parallel_reduce.
 *
 *  Calls closure(iType i, ValueType & val) for each i=[0..N).
 *
 *  The range [0..N) is mapped to all vector lanes of
 *  the calling thread and a reduction of val is performed using +=
 *  and output into result.
 *
 *  The identity value for the += operator is assumed to be the default
 *  constructed value.
 */
template <typename iType, class Closure, typename ValueType>
KOKKOS_INLINE_FUNCTION
    typename std::enable_if<!is_reducer<ValueType>::value>::type
    parallel_reduce(Impl::ThreadVectorRangeBoundariesStruct<
                        iType, Impl::SYCLTeamMember> const& loop_boundaries,
                    Closure const& closure, ValueType& result) {
  result = ValueType();

  const iType tidx1 = loop_boundaries.member.item().get_local_id(1);
  const int grange1 = loop_boundaries.member.item().get_local_range(1);

  for (iType i = loop_boundaries.start + tidx1; i < loop_boundaries.end;
       i += grange1)
    closure(i, result);

  loop_boundaries.member.vector_reduce(Kokkos::Sum<ValueType>(result));
}

//----------------------------------------------------------------------------

/** \brief  Intra-thread vector parallel exclusive prefix sum with reducer.
 *
 *  Executes closure(iType i, ValueType & val, bool final) for each i=[0..N)
 *
 *  The range [0..N) is mapped to all vector lanes in the
 *  thread and a scan operation is performed.
 *  The last call to closure has final == true.
 */
template <typename iType, class Closure, typename ReducerType>
KOKKOS_INLINE_FUNCTION
    typename std::enable_if<Kokkos::is_reducer<ReducerType>::value>::type
    parallel_scan(const Impl::ThreadVectorRangeBoundariesStruct<
                      iType, Impl::SYCLTeamMember>& loop_boundaries,
                  const Closure& closure, const ReducerType& reducer) {
  using value_type = typename Kokkos::Impl::FunctorAnalysis<
      Kokkos::Impl::FunctorPatternInterface::SCAN, void, Closure>::value_type;

  value_type accum;
  reducer.init(accum);
  const value_type identity = accum;

  // Loop through boundaries by vector-length chunks must scan at each iteration

  // All thread "lanes" must loop the same number of times.
  // Determine an loop end for all thread "lanes."
  // Requires:
  //   grange1 is power of two and thus
  //     ( end % grange1 ) == ( end & ( grange1 - 1 ) )
  //   1 <= grange1 <= sub_group size

  const iType tidx1   = loop_boundaries.member.item().get_local_id(1);
  const iType grange1 = loop_boundaries.member.item().get_local_range(1);

  const int mask          = grange1 - 1;
  const int rem           = loop_boundaries.end & mask;  // == end % grange1
  const int end           = loop_boundaries.end + (rem ? grange1 - rem : 0);
  const auto sg           = loop_boundaries.member.item().get_sub_group();
  const int vector_offset = (sg.get_local_id() / grange1) * grange1;

  for (int i = tidx1; i < end; i += grange1) {
    value_type val = identity;

    // First acquire per-lane contributions.
    // This sets i's val to i-1's contribution to make the latter shfl_up an
    // exclusive scan -- the final accumulation of i's val will be included in
    // the second closure call later.
    if (i < loop_boundaries.end && tidx1 > 0) closure(i - 1, val, false);

    // Bottom up exclusive scan in triangular pattern where each SYCL thread is
    // the root of a reduction tree from the zeroth "lane" to itself.
    //  [t] += [t-1] if t >= 1
    //  [t] += [t-2] if t >= 2
    //  [t] += [t-4] if t >= 4
    //  ...
    for (int j = 1; j < static_cast<int>(grange1); j <<= 1) {
      value_type tmp = sg.shuffle_up(val, j);
      if (j <= static_cast<int>(tidx1)) {
        reducer.join(val, tmp);
      }
    }

    // Include accumulation
    reducer.join(val, accum);

    // Update i's contribution into the val and add it to accum for next round
    if (i < loop_boundaries.end) closure(i, val, true);
    accum = sg.shuffle(val, mask + vector_offset);
  }
}

/** \brief  Intra-thread vector parallel exclusive prefix sum.
 *
 *  Executes closure(iType i, ValueType & val, bool final) for each i=[0..N)
 *
 *  The range [0..N) is mapped to all vector lanes in the
 *  thread and a scan operation is performed.
 *  The last call to closure has final == true.
 */
template <typename iType, class Closure>
KOKKOS_INLINE_FUNCTION void parallel_scan(
    const Impl::ThreadVectorRangeBoundariesStruct<iType, Impl::SYCLTeamMember>&
        loop_boundaries,
    const Closure& closure) {
  using value_type = typename Kokkos::Impl::FunctorAnalysis<
      Kokkos::Impl::FunctorPatternInterface::SCAN, void, Closure>::value_type;
  value_type dummy;
  parallel_scan(loop_boundaries, closure, Kokkos::Sum<value_type>{dummy});
}

}  // namespace Kokkos

namespace Kokkos {

template <class FunctorType>
KOKKOS_INLINE_FUNCTION void single(
    const Impl::VectorSingleStruct<Impl::SYCLTeamMember>& single_struct,
    const FunctorType& lambda) {
  if (single_struct.team_member.item().get_local_id(1) == 0) lambda();
}

template <class FunctorType>
KOKKOS_INLINE_FUNCTION void single(
    const Impl::ThreadSingleStruct<Impl::SYCLTeamMember>& single_struct,
    const FunctorType& lambda) {
  if (single_struct.team_member.item().get_local_linear_id() == 0) lambda();
}

template <class FunctorType, class ValueType>
KOKKOS_INLINE_FUNCTION void single(
    const Impl::VectorSingleStruct<Impl::SYCLTeamMember>& single_struct,
    const FunctorType& lambda, ValueType& val) {
  const sycl::nd_item<2> item = single_struct.team_member.item();
  const auto grange1          = item.get_local_range(1);
  const auto sg               = item.get_sub_group();
  if (item.get_local_id(1) == 0) lambda(val);
  val = sg.shuffle(val, (sg.get_local_id() / grange1) * grange1);
}

template <class FunctorType, class ValueType>
KOKKOS_INLINE_FUNCTION void single(
    const Impl::ThreadSingleStruct<Impl::SYCLTeamMember>& single_struct,
    const FunctorType& lambda, ValueType& val) {
  if (single_struct.team_member.item().get_local_linear_id() == 0) lambda(val);
  single_struct.team_member.team_broadcast(val, 0);
}

}  // namespace Kokkos

#endif

#endif /* #ifndef KOKKOS_SYCL_TEAM_HPP */<|MERGE_RESOLUTION|>--- conflicted
+++ resolved
@@ -121,21 +121,13 @@
   KOKKOS_INLINE_FUNCTION std::enable_if_t<!std::is_arithmetic_v<ValueType>>
   team_broadcast(ValueType& val, const int thread_id) const {
     // Wait for shared data write until all threads arrive here
-<<<<<<< HEAD
-    m_item.barrier(sycl::access::fence_space::local_space);
-=======
     sycl::group_barrier(m_item.get_group());
->>>>>>> c838bdcf
     if (m_item.get_local_id(1) == 0 &&
         static_cast<int>(m_item.get_local_id(0)) == thread_id) {
       *static_cast<ValueType*>(m_team_reduce) = val;
     }
     // Wait for shared data read until root thread writes
-<<<<<<< HEAD
-    m_item.barrier(sycl::access::fence_space::local_space);
-=======
     sycl::group_barrier(m_item.get_group());
->>>>>>> c838bdcf
     val = *(static_cast<ValueType*>(m_team_reduce));
   }
 
