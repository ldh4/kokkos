/*
//@HEADER
// ************************************************************************
// 
//                        Kokkos v. 2.0
//              Copyright (2014) Sandia Corporation
// 
// Under the terms of Contract DE-AC04-94AL85000 with Sandia Corporation,
// the U.S. Government retains certain rights in this software.
// 
// Redistribution and use in source and binary forms, with or without
// modification, are permitted provided that the following conditions are
// met:
//
// 1. Redistributions of source code must retain the above copyright
// notice, this list of conditions and the following disclaimer.
//
// 2. Redistributions in binary form must reproduce the above copyright
// notice, this list of conditions and the following disclaimer in the
// documentation and/or other materials provided with the distribution.
//
// 3. Neither the name of the Corporation nor the names of the
// contributors may be used to endorse or promote products derived from
// this software without specific prior written permission.
//
// THIS SOFTWARE IS PROVIDED BY SANDIA CORPORATION "AS IS" AND ANY
// EXPRESS OR IMPLIED WARRANTIES, INCLUDING, BUT NOT LIMITED TO, THE
// IMPLIED WARRANTIES OF MERCHANTABILITY AND FITNESS FOR A PARTICULAR
// PURPOSE ARE DISCLAIMED. IN NO EVENT SHALL SANDIA CORPORATION OR THE
// CONTRIBUTORS BE LIABLE FOR ANY DIRECT, INDIRECT, INCIDENTAL, SPECIAL,
// EXEMPLARY, OR CONSEQUENTIAL DAMAGES (INCLUDING, BUT NOT LIMITED TO,
// PROCUREMENT OF SUBSTITUTE GOODS OR SERVICES; LOSS OF USE, DATA, OR
// PROFITS; OR BUSINESS INTERRUPTION) HOWEVER CAUSED AND ON ANY THEORY OF
// LIABILITY, WHETHER IN CONTRACT, STRICT LIABILITY, OR TORT (INCLUDING
// NEGLIGENCE OR OTHERWISE) ARISING IN ANY WAY OUT OF THE USE OF THIS
// SOFTWARE, EVEN IF ADVISED OF THE POSSIBILITY OF SUCH DAMAGE.
//
// Questions? Contact  H. Carter Edwards (hcedwar@sandia.gov)
// 
// ************************************************************************
//@HEADER
*/

#ifndef KOKKOS_CUDASPACE_HPP
#define KOKKOS_CUDASPACE_HPP

#if defined( KOKKOS_HAVE_CUDA )

#include <iosfwd>
#include <typeinfo>
#include <string>

#include <Kokkos_Core_fwd.hpp>
#include <Kokkos_HostSpace.hpp>

#include <impl/Kokkos_AllocationTracker.hpp>

#include <Cuda/Kokkos_Cuda_abort.hpp>
#include <Cuda/Kokkos_Cuda_BasicAllocators.hpp>

/*--------------------------------------------------------------------------*/

namespace Kokkos {

/** \brief  Cuda on-device memory management */

class CudaSpace {
public:

  //! Tag this class as a kokkos memory space
  typedef CudaSpace             memory_space ;
  typedef Kokkos::Cuda          execution_space ;
  typedef Kokkos::Device<execution_space,memory_space> device_type;

  typedef unsigned int          size_type ;

  typedef Impl::CudaMallocAllocator allocator;

  /** \brief  Allocate a contiguous block of memory.
   *
   *  The input label is associated with the block of memory.
   *  The block of memory is tracked via reference counting where
   *  allocation gives it a reference count of one.
   */
  static Impl::AllocationTracker allocate_and_track( const std::string & label, const size_t size );

  /*--------------------------------*/
  /** \brief  Cuda specific function to attached texture object to an allocation.
   *          Output the texture object, base pointer, and offset from the input pointer.
   */
#if defined( __CUDACC__ )
  static void texture_object_attach(  Impl::AllocationTracker const & tracker
                                    , unsigned type_size
                                    , ::cudaChannelFormatDesc const & desc
                                   );
#endif

  /*--------------------------------*/
  /** \brief  Error reporting for HostSpace attempt to access CudaSpace */
  static void access_error();
  static void access_error( const void * const );
};

namespace Impl {
/// \brief Initialize lock array for arbitrary size atomics.
///
/// Arbitrary atomics are implemented using a hash table of locks
/// where the hash value is derived from the address of the
/// object for which an atomic operation is performed.
/// This function initializes the locks to zero (unset).
void init_lock_array_cuda_space();

/// \brief Retrieve the pointer to the lock array for arbitrary size atomics.
///
/// Arbitrary atomics are implemented using a hash table of locks
/// where the hash value is derived from the address of the
/// object for which an atomic operation is performed.
/// This function retrieves the lock array pointer.
/// If the array is not yet allocated it will do so.
int* lock_array_cuda_space_ptr(bool deallocate = false);
}
} // namespace Kokkos

/*--------------------------------------------------------------------------*/
/*--------------------------------------------------------------------------*/

namespace Kokkos {

/** \brief  Cuda memory that is accessible to Host execution space
 *          through Cuda's unified virtual memory (UVM) runtime.
 */
class CudaUVMSpace {
public:

  //! Tag this class as a kokkos memory space
  typedef CudaUVMSpace          memory_space ;
  typedef Cuda                  execution_space ;
  typedef Kokkos::Device<execution_space,memory_space> device_type;
  typedef unsigned int          size_type ;

  /** \brief  If UVM capability is available */
  static bool available();

  typedef Impl::CudaUVMAllocator allocator;

  /** \brief  Allocate a contiguous block of memory.
   *
   *  The input label is associated with the block of memory.
   *  The block of memory is tracked via reference counting where
   *  allocation gives it a reference count of one.
   */
  static Impl::AllocationTracker allocate_and_track( const std::string & label, const size_t size );


  /** \brief  Cuda specific function to attached texture object to an allocation.
   *          Output the texture object, base pointer, and offset from the input pointer.
   */
#if defined( __CUDACC__ )
  static void texture_object_attach(  Impl::AllocationTracker const & tracker
                                    , unsigned type_size
                                    , ::cudaChannelFormatDesc const & desc
                                   );
#endif
};

} // namespace Kokkos

/*--------------------------------------------------------------------------*/
/*--------------------------------------------------------------------------*/

namespace Kokkos {

/** \brief  Host memory that is accessible to Cuda execution space
 *          through Cuda's host-pinned memory allocation.
 */
class CudaHostPinnedSpace {
public:

  //! Tag this class as a kokkos memory space
  /** \brief  Memory is in HostSpace so use the HostSpace::execution_space */
  typedef HostSpace::execution_space  execution_space ;
  typedef CudaHostPinnedSpace         memory_space ;
  typedef Kokkos::Device<execution_space,memory_space> device_type;
  typedef unsigned int                size_type ;


  typedef Impl::CudaHostAllocator allocator ;

  /** \brief  Allocate a contiguous block of memory.
   *
   *  The input label is associated with the block of memory.
   *  The block of memory is tracked via reference counting where
   *  allocation gives it a reference count of one.
   */
  static Impl::AllocationTracker allocate_and_track( const std::string & label, const size_t size );

};

} // namespace Kokkos

/*--------------------------------------------------------------------------*/
/*--------------------------------------------------------------------------*/

namespace Kokkos {
namespace Impl {

template<> struct DeepCopy< CudaSpace , CudaSpace >
{
  DeepCopy( void * dst , const void * src , size_t );
  DeepCopy( const Cuda & , void * dst , const void * src , size_t );
};

template<> struct DeepCopy< CudaSpace , HostSpace >
{
  DeepCopy( void * dst , const void * src , size_t );
  DeepCopy( const Cuda & , void * dst , const void * src , size_t );
};

template<> struct DeepCopy< HostSpace , CudaSpace >
{
  DeepCopy( void * dst , const void * src , size_t );
  DeepCopy( const Cuda & , void * dst , const void * src , size_t );
};

template<> struct DeepCopy< CudaSpace , CudaUVMSpace >
{
  inline
  DeepCopy( void * dst , const void * src , size_t n )
  { (void) DeepCopy< CudaSpace , CudaSpace >( dst , src , n ); }
};

template<> struct DeepCopy< CudaSpace , CudaHostPinnedSpace >
{
  inline
  DeepCopy( void * dst , const void * src , size_t n )
  { (void) DeepCopy< CudaSpace , HostSpace >( dst , src , n ); }
};


template<> struct DeepCopy< CudaUVMSpace , CudaSpace >
{
  inline
  DeepCopy( void * dst , const void * src , size_t n )
  { (void) DeepCopy< CudaSpace , CudaSpace >( dst , src , n ); }
};

template<> struct DeepCopy< CudaUVMSpace , CudaUVMSpace >
{
  inline
  DeepCopy( void * dst , const void * src , size_t n )
  { (void) DeepCopy< CudaSpace , CudaSpace >( dst , src , n ); }
};

template<> struct DeepCopy< CudaUVMSpace , CudaHostPinnedSpace >
{
  inline
  DeepCopy( void * dst , const void * src , size_t n )
  { (void) DeepCopy< CudaSpace , HostSpace >( dst , src , n ); }
};

template<> struct DeepCopy< CudaUVMSpace , HostSpace >
{
  inline
  DeepCopy( void * dst , const void * src , size_t n )
  { (void) DeepCopy< CudaSpace , HostSpace >( dst , src , n ); }
};


template<> struct DeepCopy< CudaHostPinnedSpace , CudaSpace >
{
  inline
  DeepCopy( void * dst , const void * src , size_t n )
  { (void) DeepCopy< HostSpace , CudaSpace >( dst , src , n ); }
};

template<> struct DeepCopy< CudaHostPinnedSpace , CudaUVMSpace >
{
  inline
  DeepCopy( void * dst , const void * src , size_t n )
  { (void) DeepCopy< HostSpace , CudaSpace >( dst , src , n ); }
};

template<> struct DeepCopy< CudaHostPinnedSpace , CudaHostPinnedSpace >
{
  inline
  DeepCopy( void * dst , const void * src , size_t n )
  { (void) DeepCopy< HostSpace , HostSpace >( dst , src , n ); }
};

template<> struct DeepCopy< CudaHostPinnedSpace , HostSpace >
{
  inline
  DeepCopy( void * dst , const void * src , size_t n )
  { (void) DeepCopy< HostSpace , HostSpace >( dst , src , n ); }
};


template<> struct DeepCopy< HostSpace , CudaUVMSpace >
{
  inline
  DeepCopy( void * dst , const void * src , size_t n )
  { (void) DeepCopy< HostSpace , CudaSpace >( dst , src , n ); }
};

template<> struct DeepCopy< HostSpace , CudaHostPinnedSpace >
{
  inline
  DeepCopy( void * dst , const void * src , size_t n )
  { (void) DeepCopy< HostSpace , HostSpace >( dst , src , n ); }
};

} // namespace Impl
} // namespace Kokkos

//----------------------------------------------------------------------------
//----------------------------------------------------------------------------

namespace Kokkos {
namespace Impl {

/** Running in CudaSpace attempting to access HostSpace: error */
template<>
struct VerifyExecutionCanAccessMemorySpace< Kokkos::CudaSpace , Kokkos::HostSpace >
{
  enum { value = false };
  KOKKOS_INLINE_FUNCTION static void verify( void )
    { Kokkos::abort("Cuda code attempted to access HostSpace memory"); }

  KOKKOS_INLINE_FUNCTION static void verify( const void * )
    { Kokkos::abort("Cuda code attempted to access HostSpace memory"); }
};

/** Running in CudaSpace accessing CudaUVMSpace: ok */
template<>
struct VerifyExecutionCanAccessMemorySpace< Kokkos::CudaSpace , Kokkos::CudaUVMSpace >
{
  enum { value = true };
  KOKKOS_INLINE_FUNCTION static void verify( void ) { }
  KOKKOS_INLINE_FUNCTION static void verify( const void * ) { }
};

/** Running in CudaSpace accessing CudaHostPinnedSpace: ok */
template<>
struct VerifyExecutionCanAccessMemorySpace< Kokkos::CudaSpace , Kokkos::CudaHostPinnedSpace >
{
  enum { value = true };
  KOKKOS_INLINE_FUNCTION static void verify( void ) { }
  KOKKOS_INLINE_FUNCTION static void verify( const void * ) { }
};

/** Running in CudaSpace attempting to access an unknown space: error */
template< class OtherSpace >
struct VerifyExecutionCanAccessMemorySpace<
  typename enable_if< ! is_same<Kokkos::CudaSpace,OtherSpace>::value , Kokkos::CudaSpace >::type ,
  OtherSpace >
{
  enum { value = false };
  KOKKOS_INLINE_FUNCTION static void verify( void )
    { Kokkos::abort("Cuda code attempted to access unknown Space memory"); }

  KOKKOS_INLINE_FUNCTION static void verify( const void * )
    { Kokkos::abort("Cuda code attempted to access unknown Space memory"); }
};

//----------------------------------------------------------------------------
/** Running in HostSpace attempting to access CudaSpace */
template<>
struct VerifyExecutionCanAccessMemorySpace< Kokkos::HostSpace , Kokkos::CudaSpace >
{
  enum { value = false };
  inline static void verify( void ) { CudaSpace::access_error(); }
  inline static void verify( const void * p ) { CudaSpace::access_error(p); }
};

/** Running in HostSpace accessing CudaUVMSpace is OK */
template<>
struct VerifyExecutionCanAccessMemorySpace< Kokkos::HostSpace , Kokkos::CudaUVMSpace >
{
  enum { value = true };
  inline static void verify( void ) { }
  inline static void verify( const void * ) { }
};

/** Running in HostSpace accessing CudaHostPinnedSpace is OK */
template<>
struct VerifyExecutionCanAccessMemorySpace< Kokkos::HostSpace , Kokkos::CudaHostPinnedSpace >
{
  enum { value = true };
  KOKKOS_INLINE_FUNCTION static void verify( void ) {}
  KOKKOS_INLINE_FUNCTION static void verify( const void * ) {}
};

//----------------------------------------------------------------------------

<<<<<<< HEAD
namespace Kokkos {
namespace Experimental {
namespace Impl {

template<>
class SharedAllocationRecord< Kokkos::CudaSpace , void >
  : public SharedAllocationRecord< void , void >
{
private:

  friend class SharedAllocationRecord< Kokkos::CudaUVMSpace , void > ;

  typedef SharedAllocationRecord< void , void >  RecordBase ;

  SharedAllocationRecord( const SharedAllocationRecord & ) = delete ;
  SharedAllocationRecord & operator = ( const SharedAllocationRecord & ) = delete ;

  static void deallocate( RecordBase * );

  static ::cudaTextureObject_t
  attach_texture_object( const unsigned sizeof_alias
                       , void * const   alloc_ptr
                       , const size_t   alloc_size ); 

  static RecordBase s_root_record ;

  ::cudaTextureObject_t   m_tex_obj ;
  const Kokkos::CudaSpace m_space ;

protected:

  ~SharedAllocationRecord();
  SharedAllocationRecord() : RecordBase(), m_tex_obj(0), m_space() {}

  SharedAllocationRecord( const Kokkos::CudaSpace        & arg_space
                        , const std::string              & arg_label
                        , const size_t                     arg_alloc_size
                        , const RecordBase::function_type  arg_dealloc = & deallocate
                        );

public:

  std::string get_label() const ;

  static SharedAllocationRecord * allocate( const Kokkos::CudaSpace &  arg_space
                                          , const std::string       &  arg_label
                                          , const size_t               arg_alloc_size
                                          );

  template< typename AliasType >
  inline
  ::cudaTextureObject_t attach_texture_object()
    {
      static_assert( ( std::is_same< AliasType , int >::value ||
                       std::is_same< AliasType , ::int2 >::value ||
                       std::is_same< AliasType , ::int4 >::value )
                   , "Cuda texture fetch only supported for alias types of int, ::int2, or ::int4" );

      if ( m_tex_obj == 0 ) {
        m_tex_obj = attach_texture_object( sizeof(AliasType)
                                         , (void*) RecordBase::m_alloc_ptr
                                         , RecordBase::m_alloc_size );
      }

      return m_tex_obj ;
    }

  template< typename AliasType >
  inline
  int attach_texture_object_offset( const AliasType * const ptr )
    {
      // Texture object is attached to the entire allocation range
      return ptr - reinterpret_cast<AliasType*>( RecordBase::m_alloc_ptr );
    }

  static SharedAllocationRecord * get_record( void * arg_alloc_ptr );

  static void print_records( std::ostream & , const Kokkos::CudaSpace & , bool detail = false );
};


template<>
class SharedAllocationRecord< Kokkos::CudaUVMSpace , void >
  : public SharedAllocationRecord< void , void >
{
private:

  typedef SharedAllocationRecord< void , void >  RecordBase ;

  SharedAllocationRecord( const SharedAllocationRecord & ) = delete ;
  SharedAllocationRecord & operator = ( const SharedAllocationRecord & ) = delete ;

  static void deallocate( RecordBase * );

  static RecordBase s_root_record ;

  ::cudaTextureObject_t      m_tex_obj ;
  const Kokkos::CudaUVMSpace m_space ;

protected:

  ~SharedAllocationRecord();
  SharedAllocationRecord() : RecordBase(), m_tex_obj(0), m_space() {}

  SharedAllocationRecord( const Kokkos::CudaUVMSpace     & arg_space
                        , const std::string              & arg_label
                        , const size_t                     arg_alloc_size
                        , const RecordBase::function_type  arg_dealloc = & deallocate
                        );

public:

  std::string get_label() const ;

  static SharedAllocationRecord * allocate( const Kokkos::CudaUVMSpace &  arg_space
                                          , const std::string          &  arg_label
                                          , const size_t                  arg_alloc_size
                                          );

  template< typename AliasType >
  inline
  ::cudaTextureObject_t attach_texture_object()
    {
      static_assert( ( std::is_same< AliasType , int >::value ||
                       std::is_same< AliasType , ::int2 >::value ||
                       std::is_same< AliasType , ::int4 >::value )
                   , "Cuda texture fetch only supported for alias types of int, ::int2, or ::int4" );

      if ( m_tex_obj == 0 ) {
        m_tex_obj = SharedAllocationRecord< Kokkos::CudaSpace , void >::
          attach_texture_object( sizeof(AliasType)
                               , (void*) RecordBase::m_alloc_ptr
                               , RecordBase::m_alloc_size );
      }

      return m_tex_obj ;
    }

  template< typename AliasType >
  inline
  int attach_texture_object_offset( const AliasType * const ptr )
    {
      // Texture object is attached to the entire allocation range
      return ptr - reinterpret_cast<AliasType*>( RecordBase::m_alloc_ptr );
    }

  static SharedAllocationRecord * get_record( void * arg_alloc_ptr );

  static void print_records( std::ostream & , const Kokkos::CudaUVMSpace & , bool detail = false );
};

template<>
class SharedAllocationRecord< Kokkos::CudaHostPinnedSpace , void >
  : public SharedAllocationRecord< void , void >
{
private:

  typedef SharedAllocationRecord< void , void >  RecordBase ;

  SharedAllocationRecord( const SharedAllocationRecord & ) = delete ;
  SharedAllocationRecord & operator = ( const SharedAllocationRecord & ) = delete ;

  static void deallocate( RecordBase * );

  static RecordBase s_root_record ;

  const Kokkos::CudaHostPinnedSpace m_space ;

protected:

  ~SharedAllocationRecord();
  SharedAllocationRecord() : RecordBase(), m_space() {}

  SharedAllocationRecord( const Kokkos::CudaHostPinnedSpace     & arg_space
                        , const std::string              & arg_label
                        , const size_t                     arg_alloc_size
                        , const RecordBase::function_type  arg_dealloc = & deallocate
                        );

public:

  std::string get_label() const ;

  static SharedAllocationRecord * allocate( const Kokkos::CudaHostPinnedSpace &  arg_space
                                          , const std::string          &  arg_label
                                          , const size_t                  arg_alloc_size
                                          );

  static SharedAllocationRecord * get_record( void * arg_alloc_ptr );

  static void print_records( std::ostream & , const Kokkos::CudaHostPinnedSpace & , bool detail = false );
};


=======
>>>>>>> 13264583
} // namespace Impl
} // namespace Kokkos

//----------------------------------------------------------------------------
//----------------------------------------------------------------------------

#endif /* #if defined( KOKKOS_HAVE_CUDA ) */
#endif /* #define KOKKOS_CUDASPACE_HPP */
<|MERGE_RESOLUTION|>--- conflicted
+++ resolved
@@ -392,7 +392,6 @@
 
 //----------------------------------------------------------------------------
 
-<<<<<<< HEAD
 namespace Kokkos {
 namespace Experimental {
 namespace Impl {
@@ -586,10 +585,8 @@
   static void print_records( std::ostream & , const Kokkos::CudaHostPinnedSpace & , bool detail = false );
 };
 
-
-=======
->>>>>>> 13264583
 } // namespace Impl
+} // namespace Experimental
 } // namespace Kokkos
 
 //----------------------------------------------------------------------------
