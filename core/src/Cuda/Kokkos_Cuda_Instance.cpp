--- conflicted
+++ resolved
@@ -369,55 +369,15 @@
   fence("Kokkos::CudaInternal::fence(): Unnamed Instance Fence");
 }
 
-<<<<<<< HEAD
 void CudaInternal::initialize(int cuda_device, cudaStream_t stream,
                               bool manage_stream) {
+  KOKKOS_EXPECTS(!is_initialized());
+
   if (was_finalized)
     Kokkos::abort("Calling Cuda::initialize after Cuda::finalize is illegal\n");
   was_initialized = true;
-  if (is_initialized()) return;
-
-#ifndef KOKKOS_IMPL_TURN_OFF_CUDA_HOST_INIT_CHECK
-  if (!HostSpace::execution_space::impl_is_initialized()) {
-    const std::string msg(
-        "Cuda::initialize ERROR : HostSpace::execution_space is not "
-        "initialized");
-    throw_runtime_exception(msg);
-  }
-#endif
-
-  const bool ok_init = nullptr == m_scratchSpace || nullptr == m_scratchFlags;
 
   m_cudaDev = cuda_device;
-
-  if (ok_init) {
-    //----------------------------------
-    // Multiblock reduction uses scratch flags for counters
-    // and scratch space for partial reduction values.
-    // Allocate some initial space.  This will grow as needed.
-
-    {
-      const unsigned reduce_block_count =
-          m_maxWarpCount * Impl::CudaTraits::WarpSize;
-
-      (void)scratch_unified(16 * sizeof(size_type));
-      (void)scratch_flags(reduce_block_count * 2 * sizeof(size_type));
-      (void)scratch_space(reduce_block_count * 16 * sizeof(size_type));
-    }
-  } else {
-    std::ostringstream msg;
-    msg << "Kokkos::Cuda::initialize(" << m_cudaDev
-        << ") FAILED : Already initialized";
-    Kokkos::Impl::throw_runtime_exception(msg.str());
-  }
-=======
-void CudaInternal::initialize(cudaStream_t stream, bool manage_stream) {
-  KOKKOS_EXPECTS(!is_initialized());
-
-  if (was_finalized)
-    Kokkos::abort("Calling Cuda::initialize after Cuda::finalize is illegal\n");
-  was_initialized = true;
->>>>>>> ba1bd230
 
   //----------------------------------
   // Multiblock reduction uses scratch flags for counters
@@ -732,116 +692,11 @@
   const int cuda_device_id = Impl::get_gpu(settings);
   const auto &dev_info     = Impl::CudaInternalDevices::singleton();
 
-<<<<<<< HEAD
   KOKKOS_IMPL_CUDA_SAFE_CALL(cudaSetDevice(cuda_device_id));
 
-  // Need device capability 3.0 or better
-  const bool ok_dev = 3 <= dev_info.m_cudaProp[cuda_device_id].major &&
-                      0 <= dev_info.m_cudaProp[cuda_device_id].minor;
-  if (ok_dev) {
-    const struct cudaDeviceProp &cudaProp = dev_info.m_cudaProp[cuda_device_id];
-
-    Impl::CudaInternal::m_deviceProp = cudaProp;
-
-    // Query what compute capability architecture a kernel executes:
-    Impl::CudaInternal::m_cudaArch = Impl::cuda_kernel_arch();
-
-    if (Impl::CudaInternal::m_cudaArch == 0) {
-      std::stringstream ss;
-      ss << "Kokkos::Cuda::initialize ERROR: likely mismatch of architecture\n";
-      std::string msg = ss.str();
-      Kokkos::abort(msg.c_str());
-    }
-
-    int compiled_major = Impl::CudaInternal::m_cudaArch / 100;
-    int compiled_minor = (Impl::CudaInternal::m_cudaArch % 100) / 10;
-
-    if ((compiled_major > cudaProp.major) ||
-        ((compiled_major == cudaProp.major) &&
-         (compiled_minor > cudaProp.minor))) {
-      std::stringstream ss;
-      ss << "Kokkos::Cuda::initialize ERROR: running kernels compiled for "
-            "compute capability "
-         << compiled_major << "." << compiled_minor
-         << " on device with compute capability " << cudaProp.major << "."
-         << cudaProp.minor << " is not supported by CUDA!\n";
-      std::string msg = ss.str();
-      Kokkos::abort(msg.c_str());
-    }
-    if (Kokkos::show_warnings() && (compiled_major != cudaProp.major ||
-                                    compiled_minor != cudaProp.minor)) {
-      std::cerr << "Kokkos::Cuda::initialize WARNING: running kernels compiled "
-                   "for compute capability "
-                << compiled_major << "." << compiled_minor
-                << " on device with compute capability " << cudaProp.major
-                << "." << cudaProp.minor
-                << " , this will likely reduce potential performance."
-                << std::endl;
-    }
-
-    // number of multiprocessors
-    Impl::CudaInternal::m_multiProcCount = cudaProp.multiProcessorCount;
-
-    //----------------------------------
-    // Maximum number of warps,
-    // at most one warp per thread in a warp for reduction.
-    Impl::CudaInternal::m_maxWarpCount =
-        cudaProp.maxThreadsPerBlock / Impl::CudaTraits::WarpSize;
-
-    if (Impl::CudaTraits::WarpSize < Impl::CudaInternal::m_maxWarpCount) {
-      Impl::CudaInternal::m_maxWarpCount = Impl::CudaTraits::WarpSize;
-    }
-
-    constexpr auto WordSize = sizeof(size_type);
-    Impl::CudaInternal::m_maxSharedWords =
-        cudaProp.sharedMemPerBlock / WordSize;
-
-    //----------------------------------
-    // Maximum number of blocks:
-
-    Impl::CudaInternal::m_maxBlock[0] = cudaProp.maxGridSize[0];
-    Impl::CudaInternal::m_maxBlock[1] = cudaProp.maxGridSize[1];
-    Impl::CudaInternal::m_maxBlock[2] = cudaProp.maxGridSize[2];
-
-    Impl::CudaInternal::m_shmemPerSM = cudaProp.sharedMemPerMultiprocessor;
-    Impl::CudaInternal::m_maxShmemPerBlock = cudaProp.sharedMemPerBlock;
-    Impl::CudaInternal::m_maxBlocksPerSM =
-        Impl::CudaInternal::m_cudaArch < 500
-            ? 16
-            : (Impl::CudaInternal::m_cudaArch < 750
-                   ? 32
-                   : (Impl::CudaInternal::m_cudaArch == 750 ? 16 : 32));
-    Impl::CudaInternal::m_maxThreadsPerSM =
-        cudaProp.maxThreadsPerMultiProcessor;
-    Impl::CudaInternal::m_maxThreadsPerBlock = cudaProp.maxThreadsPerBlock;
-
-    //----------------------------------
-
-    Impl::CudaInternal::m_scratchUnifiedSupported = cudaProp.unifiedAddressing;
-
-    if (Kokkos::show_warnings() &&
-        !Impl::CudaInternal::m_scratchUnifiedSupported) {
-      std::cerr << "Kokkos::Cuda device " << cudaProp.name << " capability "
-                << cudaProp.major << "." << cudaProp.minor
-                << " does not support unified virtual address space"
-                << std::endl;
-    }
-  } else {
-    std::ostringstream msg;
-    msg << "Kokkos::Cuda::initialize(" << cuda_device_id << ") FAILED: Device ";
-    msg << dev_info.m_cudaProp[cuda_device_id].major;
-    msg << ".";
-    msg << dev_info.m_cudaProp[cuda_device_id].minor;
-    msg << " has insufficient capability, required 3.0 or better";
-    Kokkos::Impl::throw_runtime_exception(msg.str());
-=======
   const struct cudaDeviceProp &cudaProp = dev_info.m_cudaProp[cuda_device_id];
 
-  Impl::CudaInternal::m_cudaDev    = cuda_device_id;
   Impl::CudaInternal::m_deviceProp = cudaProp;
-
-  Kokkos::Impl::cuda_device_synchronize(
-      "Kokkos::CudaInternal::initialize: Fence on space initialization");
 
   // Query what compute capability architecture a kernel executes:
   Impl::CudaInternal::m_cudaArch = Impl::cuda_kernel_arch();
@@ -877,7 +732,6 @@
               << cudaProp.minor
               << " , this will likely reduce potential performance."
               << std::endl;
->>>>>>> ba1bd230
   }
 
   //----------------------------------
@@ -995,9 +849,8 @@
       }) {
   Impl::CudaInternal::singleton().verify_is_initialized(
       "Cuda instance constructor");
-<<<<<<< HEAD
   m_space_instance->initialize(Impl::CudaInternal::singleton().m_cudaDev,
-                               stream, manage_stream);
+                               stream, static_cast<bool>(manage_stream));
 }
 
 Cuda::Cuda(int device_id, cudaStream_t stream)
@@ -1016,9 +869,6 @@
     Kokkos::abort(ss.str().c_str());
   }
   m_space_instance->initialize(device_id, stream, /*manage_stream*/ false);
-=======
-  m_space_instance->initialize(stream, static_cast<bool>(manage_stream));
->>>>>>> ba1bd230
 }
 
 void Cuda::print_configuration(std::ostream &os, bool /*verbose*/) const {
