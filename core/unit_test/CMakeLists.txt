#
# Add test-only library for gtest to be reused by all the subpackages
#


SET(GTEST_SOURCE_DIR ${${PARENT_PACKAGE_NAME}_SOURCE_DIR}/tpls/gtest)

#need here for tribits
KOKKOS_INCLUDE_DIRECTORIES(${GTEST_SOURCE_DIR})
KOKKOS_ADD_TEST_LIBRARY(
  kokkos_gtest
  HEADERS ${GTEST_SOURCE_DIR}/gtest/gtest.h
  SOURCES ${GTEST_SOURCE_DIR}/gtest/gtest-all.cc
)
#These can be direct, no need for Tribits or Kokkos wrappers

# WORKAROUND FOR HIPCC
IF(Kokkos_ENABLE_HIP)
  TARGET_COMPILE_DEFINITIONS(kokkos_gtest PUBLIC "-DGTEST_HAS_PTHREAD=0 --amdgpu-target=gfx906")
ELSE()
  TARGET_COMPILE_DEFINITIONS(kokkos_gtest PUBLIC "-DGTEST_HAS_PTHREAD=0")
ENDIF()

TARGET_INCLUDE_DIRECTORIES(kokkos_gtest PUBLIC ${GTEST_SOURCE_DIR})
#Gtest minimally requires C++11
TARGET_COMPILE_FEATURES(kokkos_gtest PUBLIC cxx_std_11)

#
# Define Incremental Testing Feature Levels
# Define Device name mappings (i.e. what comes after Kokkos:: for the ExecSpace)
#

SET(KOKKOS_CUDA_FEATURE_LEVEL 999)
SET(KOKKOS_CUDA_NAME Cuda)
SET(KOKKOS_HIP_FEATURE_LEVEL 12)
SET(KOKKOS_HIP_NAME Experimental::HIP)
SET(KOKKOS_HPX_FEATURE_LEVEL 999)
SET(KOKKOS_HPX_NAME Experimental::HPX)
SET(KOKKOS_OPENMP_FEATURE_LEVEL 999)
SET(KOKKOS_OPENMP_NAME OpenMP)
SET(KOKKOS_OPENMPTARGET_FEATURE_LEVEL 10)
SET(KOKKOS_OPENMPTARGET_NAME Experimental::OpenMPTarget)
SET(KOKKOS_SERIAL_FEATURE_LEVEL 999)
SET(KOKKOS_SERIAL_NAME Serial)
SET(KOKKOS_THREADS_FEATURE_LEVEL 999)
SET(KOKKOS_THREADS_NAME Threads)


#
# Define the tests
#

#I will leave these alone for now because I don't need transitive dependencies on tests
KOKKOS_INCLUDE_DIRECTORIES(${CMAKE_CURRENT_BINARY_DIR})
KOKKOS_INCLUDE_DIRECTORIES(REQUIRED_DURING_INSTALLATION_TESTING ${CMAKE_CURRENT_SOURCE_DIR})

foreach(Tag Threads;Serial;OpenMP;Cuda;HPX;OpenMPTarget;HIP)
  # Because there is always an exception to the rule
  if(Tag STREQUAL "Threads")
    set(DEVICE "PTHREAD")
  else()
    string(TOUPPER ${Tag} DEVICE)
  endif()
  string(TOLOWER ${Tag} dir)

  SET(${Tag}_SOURCES
      UnitTestMainInit.cpp
      ${dir}/Test${Tag}_AtomicOperations_int.cpp
      ${dir}/Test${Tag}_AtomicOperations_unsignedint.cpp
      ${dir}/Test${Tag}_AtomicOperations_longint.cpp
      ${dir}/Test${Tag}_AtomicOperations_unsignedlongint.cpp
      ${dir}/Test${Tag}_AtomicOperations_longlongint.cpp
      ${dir}/Test${Tag}_AtomicOperations_double.cpp
      ${dir}/Test${Tag}_AtomicOperations_float.cpp
      ${dir}/Test${Tag}_AtomicOperations_complexdouble.cpp
      ${dir}/Test${Tag}_AtomicOperations_complexfloat.cpp
      ${dir}/Test${Tag}_AtomicViews.cpp
      ${dir}/Test${Tag}_Atomics.cpp
      ${dir}/Test${Tag}_Concepts.cpp
      ${dir}/Test${Tag}_Complex.cpp
      ${dir}/Test${Tag}_Crs.cpp
      ${dir}/Test${Tag}_DeepCopyAlignment.cpp
      ${dir}/Test${Tag}_FunctorAnalysis.cpp
      ${dir}/Test${Tag}_Init.cpp
      ${dir}/Test${Tag}_LocalDeepCopy.cpp
      ${dir}/Test${Tag}_MDRange_a.cpp
      ${dir}/Test${Tag}_MDRange_b.cpp
      ${dir}/Test${Tag}_MDRange_c.cpp
      ${dir}/Test${Tag}_MDRange_d.cpp
      ${dir}/Test${Tag}_MDRange_e.cpp
      ${dir}/Test${Tag}_Other.cpp
      ${dir}/Test${Tag}_RangePolicy.cpp
      ${dir}/Test${Tag}_RangePolicyRequire.cpp
      ${dir}/Test${Tag}_Reductions.cpp
      ${dir}/Test${Tag}_Reducers_a.cpp
      ${dir}/Test${Tag}_Reducers_b.cpp
      ${dir}/Test${Tag}_Reducers_c.cpp
      ${dir}/Test${Tag}_Reducers_d.cpp
      ${dir}/Test${Tag}_Reductions_DeviceView.cpp
      ${dir}/Test${Tag}_Scan.cpp
      ${dir}/Test${Tag}_SharedAlloc.cpp
      ${dir}/Test${Tag}_SubView_a.cpp
      ${dir}/Test${Tag}_SubView_b.cpp
      ${dir}/Test${Tag}_SubView_c01.cpp
      ${dir}/Test${Tag}_SubView_c02.cpp
      ${dir}/Test${Tag}_SubView_c03.cpp
      ${dir}/Test${Tag}_SubView_c04.cpp
      ${dir}/Test${Tag}_SubView_c05.cpp
      ${dir}/Test${Tag}_SubView_c06.cpp
      ${dir}/Test${Tag}_SubView_c07.cpp
      ${dir}/Test${Tag}_SubView_c08.cpp
      ${dir}/Test${Tag}_SubView_c09.cpp
      ${dir}/Test${Tag}_SubView_c10.cpp
      ${dir}/Test${Tag}_SubView_c11.cpp
      ${dir}/Test${Tag}_SubView_c12.cpp
      ${dir}/Test${Tag}_SubView_c13.cpp
      ${dir}/Test${Tag}_Team.cpp
      ${dir}/Test${Tag}_TeamReductionScan.cpp
      ${dir}/Test${Tag}_TeamScratch.cpp
      ${dir}/Test${Tag}_TeamTeamSize.cpp
      ${dir}/Test${Tag}_TeamVectorRange.cpp
      ${dir}/Test${Tag}_UniqueToken.cpp
      ${dir}/Test${Tag}_ViewAPI_a.cpp
      ${dir}/Test${Tag}_ViewAPI_b.cpp
      ${dir}/Test${Tag}_ViewAPI_c.cpp
      ${dir}/Test${Tag}_ViewAPI_d.cpp
      ${dir}/Test${Tag}_ViewAPI_e.cpp
      ${dir}/Test${Tag}_ViewLayoutStrideAssignment.cpp
      ${dir}/Test${Tag}_ViewMapping_a.cpp
      ${dir}/Test${Tag}_ViewMapping_b.cpp
      ${dir}/Test${Tag}_ViewMapping_subview.cpp
      ${dir}/Test${Tag}_ViewOfClass.cpp
      ${dir}/Test${Tag}_WorkGraph.cpp
      ${dir}/Test${Tag}_View_64bit.cpp
      ${dir}/Test${Tag}_ViewResize.cpp
  )
endforeach()

if(Kokkos_ENABLE_OPENMPTARGET)
  list(REMOVE_ITEM OpenMPTarget_SOURCES
    openmptarget/TestOpenMPTarget_AtomicOperations_complexdouble.cpp
    openmptarget/TestOpenMPTarget_MDRange_a.cpp
    openmptarget/TestOpenMPTarget_MDRange_b.cpp
    openmptarget/TestOpenMPTarget_MDRange_c.cpp
    openmptarget/TestOpenMPTarget_MDRange_d.cpp
    openmptarget/TestOpenMPTarget_MDRange_e.cpp
    openmptarget/TestOpenMPTarget_Other.cpp
    openmptarget/TestOpenMPTarget_Scan.cpp
    openmptarget/TestOpenMPTarget_Team.cpp
    openmptarget/TestOpenMPTarget_TeamScratch.cpp
    openmptarget/TestOpenMPTarget_ViewAPI_e.cpp
    openmptarget/TestOpenMPTarget_ViewMapping_subview.cpp
    openmptarget/TestOpenMPTarget_ViewOfClass.cpp
  )
endif()

if(Kokkos_ENABLE_HIP)
  # FIXME Linktime error: undefined reference to
  # Kokkos::Impl::ViewDimensin<0ul, ...>(unsigned int, ...)
  list(REMOVE_ITEM Serial_SOURCES serial/TestSerial_ViewLayoutStrideAssignment.cpp)
endif()

if(Kokkos_ENABLE_SERIAL)
  KOKKOS_ADD_EXECUTABLE_AND_TEST(
    UnitTest_Serial
    SOURCES
    ${Serial_SOURCES}
    serial/TestSerial_Task.cpp
  )
endif()

if(Kokkos_ENABLE_PTHREAD)
  KOKKOS_ADD_EXECUTABLE_AND_TEST(
    UnitTest_Threads
    SOURCES ${Threads_SOURCES}
  )
endif()

if(Kokkos_ENABLE_OPENMP)
  KOKKOS_ADD_EXECUTABLE_AND_TEST(
    UnitTest_OpenMP
    SOURCES
    ${OpenMP_SOURCES}
    openmp/TestOpenMP_Task.cpp
  )
  KOKKOS_ADD_EXECUTABLE_AND_TEST(
    UnitTest_OpenMPInterOp
    SOURCES
      UnitTestMain.cpp
      openmp/TestOpenMP_InterOp.cpp
  )
endif()

if(Kokkos_ENABLE_HPX)
  KOKKOS_ADD_EXECUTABLE_AND_TEST(
    UnitTest_HPX
    SOURCES
      ${HPX_SOURCES}
      hpx/TestHPX_Task.cpp
  )
  KOKKOS_ADD_EXECUTABLE_AND_TEST(
    UnitTest_HPXInterOp
    SOURCES
      UnitTestMain.cpp
      hpx/TestHPX_InterOp.cpp
  )
endif()

if(Kokkos_ENABLE_OPENMPTARGET)
  KOKKOS_ADD_EXECUTABLE_AND_TEST(
    UnitTest_OpenMPTarget
    SOURCES
    ${OpenMPTarget_SOURCES}
  )
endif()

if(Kokkos_ENABLE_CUDA)
  KOKKOS_ADD_EXECUTABLE_AND_TEST(
    UnitTest_Cuda
    SOURCES
      ${Cuda_SOURCES}
      cuda/TestCuda_Task.cpp
      cuda/TestCudaHostPinned_SharedAlloc.cpp
      cuda/TestCudaHostPinned_ViewCopy.cpp
      cuda/TestCudaHostPinned_ViewAPI_a.cpp
      cuda/TestCudaHostPinned_ViewAPI_b.cpp
      cuda/TestCudaHostPinned_ViewAPI_c.cpp
      cuda/TestCudaHostPinned_ViewAPI_d.cpp
      cuda/TestCudaHostPinned_ViewAPI_e.cpp
      cuda/TestCudaHostPinned_ViewMapping_a.cpp
      cuda/TestCudaHostPinned_ViewMapping_b.cpp
      cuda/TestCudaHostPinned_ViewMapping_subview.cpp
      cuda/TestCudaUVM_SharedAlloc.cpp
      cuda/TestCudaUVM_ViewCopy.cpp
      cuda/TestCudaUVM_ViewAPI_a.cpp
      cuda/TestCudaUVM_ViewAPI_b.cpp
      cuda/TestCudaUVM_ViewAPI_c.cpp
      cuda/TestCudaUVM_ViewAPI_d.cpp
      cuda/TestCudaUVM_ViewAPI_e.cpp
      cuda/TestCudaUVM_ViewMapping_a.cpp
      cuda/TestCudaUVM_ViewMapping_b.cpp
      cuda/TestCudaUVM_ViewMapping_subview.cpp
      cuda/TestCuda_Spaces.cpp
      cuda/TestCuda_DebugSerialExecution.cpp
      cuda/TestCuda_DebugPinUVMSpace.cpp
  )
  KOKKOS_ADD_EXECUTABLE_AND_TEST(
    UnitTest_CudaInterOpInit
    SOURCES
      UnitTestMain.cpp
      cuda/TestCuda_InterOp_Init.cpp
  )
  KOKKOS_ADD_EXECUTABLE_AND_TEST(
    UnitTest_CudaInterOpStreams
    SOURCES
      UnitTestMain.cpp
      cuda/TestCuda_InterOp_Streams.cpp
  )
endif()

if(Kokkos_ENABLE_HIP)
  # FIXME_HIP
  LIST(REMOVE_ITEM HIP_SOURCES
    hip/TestHIP_AtomicOperations_complexdouble.cpp
    hip/TestHIP_Other.cpp
    hip/TestHIP_Reductions_DeviceView.cpp
    hip/TestHIP_Team.cpp
    hip/TestHIP_TeamReductionScan.cpp
    hip/TestHIP_TeamScratch.cpp
    hip/TestHIP_TeamTeamSize.cpp
    hip/TestHIP_TeamVectorRange.cpp
    hip/TestHIP_UniqueToken.cpp
    hip/TestHIP_ViewAPI_a.cpp
    hip/TestHIP_ViewAPI_b.cpp
    hip/TestHIP_ViewAPI_e.cpp
    hip/TestHIP_ViewLayoutStrideAssignment.cpp
    hip/TestHIP_WorkGraph.cpp
  )

  KOKKOS_ADD_EXECUTABLE_AND_TEST(
    UnitTest_HIP
    SOURCES
      ${HIP_SOURCES}
      hip/TestHIPHostPinned_ViewAPI_a.cpp
      hip/TestHIPHostPinned_ViewAPI_b.cpp
      hip/TestHIPHostPinned_ViewAPI_c.cpp
      hip/TestHIPHostPinned_ViewAPI_d.cpp
      hip/TestHIPHostPinned_ViewAPI_e.cpp
      hip/TestHIPHostPinned_ViewCopy.cpp
      hip/TestHIPHostPinned_ViewMapping_a.cpp
      hip/TestHIPHostPinned_ViewMapping_b.cpp
      hip/TestHIPHostPinned_ViewMapping_subview.cpp
  )
  KOKKOS_ADD_EXECUTABLE_AND_TEST(
    UnitTest_HIPInterOpInit
    SOURCES
      UnitTestMain.cpp
      hip/TestHIP_InterOp_Init.cpp
  )
endif()

SET(DEFAULT_DEVICE_SOURCES
  UnitTestMainInit.cpp
  default/TestDefaultDeviceType.cpp
  default/TestDefaultDeviceType_a1.cpp
  default/TestDefaultDeviceType_b1.cpp
  default/TestDefaultDeviceType_c1.cpp
  default/TestDefaultDeviceType_a2.cpp
  default/TestDefaultDeviceType_b2.cpp
  default/TestDefaultDeviceType_c2.cpp
  default/TestDefaultDeviceType_a3.cpp
  default/TestDefaultDeviceType_b3.cpp
  default/TestDefaultDeviceType_c3.cpp
  default/TestDefaultDeviceType_d.cpp
  default/TestDefaultDeviceTypeResize.cpp
)

KOKKOS_ADD_EXECUTABLE_AND_TEST(
  UnitTest_Default
  SOURCES ${DEFAULT_DEVICE_SOURCES}
)

KOKKOS_ADD_EXECUTABLE_AND_TEST(
  UnitTest_PushFinalizeHook
  SOURCES
    UnitTest_PushFinalizeHook.cpp
)

# This test is special, because it passes exactly when it prints the
# message "PASSED: I am the custom std::terminate handler.", AND calls
# std::terminate.  This means that we can't use
# KOKKOS_ADD_EXECUTABLE_AND_TEST.  See GitHub issue #2147.

KOKKOS_ADD_TEST_EXECUTABLE( push_finalize_hook_terminate
  SOURCES UnitTest_PushFinalizeHook_terminate.cpp
)

KOKKOS_ADD_ADVANCED_TEST( UnitTest_PushFinalizeHook_terminate
  TEST_0
    EXEC push_finalize_hook_terminate
    NUM_MPI_PROCS 1
    PASS_REGULAR_EXPRESSION
      "PASSED: I am the custom std::terminate handler."
    ALWAYS_FAIL_ON_ZERO_RETURN
)

if(NOT KOKKOS_HAS_TRILINOS)
KOKKOS_ADD_TEST_EXECUTABLE(
  StackTraceTestExec
  SOURCES
    TestStackTrace.cpp
    TestStackTrace_f0.cpp
    TestStackTrace_f1.cpp
    TestStackTrace_f2.cpp
    TestStackTrace_f3.cpp
    TestStackTrace_f4.cpp
)
# We need -rdynamic on GNU platforms for the stacktrace functionality
# to work correctly with shared libraries
<<<<<<< HEAD
if(NOT KOKKOS_HAS_TRILINOS)
SET_PROPERTY(TARGET StackTraceTestExec PROPERTY ENABLE_EXPORTS 1)

KOKKOS_ADD_TEST( NAME UnitTest_StackTraceTest_normal
                 EXE  StackTraceTestExec 
                 FAIL_REGULAR_EXPRESSION "FAILED"
               )

KOKKOS_ADD_TEST( NAME UnitTest_StackTraceTest_terminate
                 EXE  StackTraceTestExec
                 FAIL_REGULAR_EXPRESSION "FAILED"
               )

KOKKOS_ADD_TEST( NAME UnitTest_StackTraceTest_generic_term
=======
KOKKOS_SET_EXE_PROPERTY(StackTraceTestExec ENABLE_EXPORTS ON)

KOKKOS_ADD_TEST( NAME UnitTest_StackTraceTest
>>>>>>> 2fa76dd5
                 EXE  StackTraceTestExec
                 FAIL_REGULAR_EXPRESSION "FAILED"
               )
endif()

foreach(INITTESTS_NUM RANGE 1 16)
KOKKOS_ADD_EXECUTABLE_AND_TEST(
  UnitTest_DefaultInit_${INITTESTS_NUM}
  SOURCES UnitTestMain.cpp default/TestDefaultDeviceTypeInit_${INITTESTS_NUM}.cpp
)
endforeach(INITTESTS_NUM)

if (KOKKOS_ENABLE_HWLOC)
KOKKOS_ADD_EXECUTABLE_AND_TEST(
  UnitTest_HWLOC
  SOURCES UnitTestMain.cpp  TestHWLOC.cpp
)
endif()

KOKKOS_ADD_EXECUTABLE_AND_TEST(
  UnitTest_HostBarrier
  SOURCES UnitTestMain.cpp  TestHostBarrier.cpp
)

FUNCTION (KOKKOS_ADD_INCREMENTAL_TEST DEVICE)
  KOKKOS_OPTION( ${DEVICE}_EXCLUDE_TESTS "" STRING "Incremental test exclude list" )
  # Add unit test main
  SET(${DEVICE}_SOURCES ${CMAKE_CURRENT_SOURCE_DIR}/UnitTestMainInit.cpp)

  # Iterate over incremental tests in directory

  APPEND_GLOB(INCREMENTAL_FILE_LIST ${CMAKE_CURRENT_SOURCE_DIR}/incremental/*.hpp)

  SET(DEVICE_NAME ${KOKKOS_${DEVICE}_NAME})
  FOREACH (CURRENT_FILE_PATH ${INCREMENTAL_FILE_LIST})
    GET_FILENAME_COMPONENT( CURRENT_FILE_NAME ${CURRENT_FILE_PATH} NAME )
    STRING (REPLACE ".hpp" "" CURRENT_TEST_NAME ${CURRENT_FILE_NAME})
    IF (NOT CURRENT_TEST_NAME IN_LIST Kokkos_${DEVICE}_EXCLUDE_TESTS)
       SET (CURRENT_TEST_OUTPUT_FILENAME ${CURRENT_TEST_NAME}_${DEVICE})
       FILE( STRINGS ${CURRENT_FILE_PATH} CURRENT_REQUIRED_FEATURE_LINE REGEX "Kokkos_Feature_Level_Required" )
       # From each test get level implementation required
       STRING( REGEX REPLACE ".*Kokkos_Feature_Level_Required:" "" CURRENT_REQUIRED_FEATURE_LEVEL ${CURRENT_REQUIRED_FEATURE_LINE} )
       # Cross-reference list of dependencies with selected feature list > matching feature test files are added to test applications
       IF (KOKKOS_${DEVICE}_FEATURE_LEVEL GREATER_EQUAL CURRENT_REQUIRED_FEATURE_LEVEL)
          CONFIGURE_FILE (IncrementalTest.cpp.in ${CMAKE_BINARY_DIR}/core/unit_test/generated/${CURRENT_TEST_OUTPUT_FILENAME}.cpp )
          SET(${DEVICE}_SOURCES ${${DEVICE}_SOURCES}; ${CMAKE_BINARY_DIR}/core/unit_test/generated/${CURRENT_TEST_OUTPUT_FILENAME}.cpp)
       ENDIF()
     ENDIF()
  ENDFOREACH()

  STRING(TOUPPER ${DEVICE} UC_DEVICE)

  KOKKOS_OPTION (
    ENABLE_${UC_DEVICE} ON BOOL "ENABLE ${UC_DEVICE}"
  )

  KOKKOS_ADD_EXECUTABLE_AND_TEST(
    IncrementalTest_${DEVICE}
    SOURCES ${${DEVICE}_SOURCES}
  )

  TARGET_INCLUDE_DIRECTORIES( ${PACKAGE_NAME}_IncrementalTest_${DEVICE} PUBLIC ${CMAKE_CURRENT_SOURCE_DIR}/incremental )

ENDFUNCTION()

FOREACH (DEVICE ${KOKKOS_ENABLED_DEVICES})
  KOKKOS_ADD_INCREMENTAL_TEST(${DEVICE})
ENDFOREACH()

KOKKOS_ADD_EXECUTABLE_AND_TEST(
  UnitTest_CTestDevice
  SOURCES UnitTestMain.cpp  TestCTestDevice.cpp
)<|MERGE_RESOLUTION|>--- conflicted
+++ resolved
@@ -357,26 +357,9 @@
 )
 # We need -rdynamic on GNU platforms for the stacktrace functionality
 # to work correctly with shared libraries
-<<<<<<< HEAD
-if(NOT KOKKOS_HAS_TRILINOS)
-SET_PROPERTY(TARGET StackTraceTestExec PROPERTY ENABLE_EXPORTS 1)
-
-KOKKOS_ADD_TEST( NAME UnitTest_StackTraceTest_normal
-                 EXE  StackTraceTestExec 
-                 FAIL_REGULAR_EXPRESSION "FAILED"
-               )
-
-KOKKOS_ADD_TEST( NAME UnitTest_StackTraceTest_terminate
-                 EXE  StackTraceTestExec
-                 FAIL_REGULAR_EXPRESSION "FAILED"
-               )
-
-KOKKOS_ADD_TEST( NAME UnitTest_StackTraceTest_generic_term
-=======
 KOKKOS_SET_EXE_PROPERTY(StackTraceTestExec ENABLE_EXPORTS ON)
 
 KOKKOS_ADD_TEST( NAME UnitTest_StackTraceTest
->>>>>>> 2fa76dd5
                  EXE  StackTraceTestExec
                  FAIL_REGULAR_EXPRESSION "FAILED"
                )
