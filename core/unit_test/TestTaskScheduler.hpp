/*
//@HEADER
// ************************************************************************
//
//                        Kokkos v. 2.0
//              Copyright (2014) Sandia Corporation
//
// Under the terms of Contract DE-AC04-94AL85000 with Sandia Corporation,
// the U.S. Government retains certain rights in this software.
//
// Redistribution and use in source and binary forms, with or without
// modification, are permitted provided that the following conditions are
// met:
//
// 1. Redistributions of source code must retain the above copyright
// notice, this list of conditions and the following disclaimer.
//
// 2. Redistributions in binary form must reproduce the above copyright
// notice, this list of conditions and the following disclaimer in the
// documentation and/or other materials provided with the distribution.
//
// 3. Neither the name of the Corporation nor the names of the
// contributors may be used to endorse or promote products derived from
// this software without specific prior written permission.
//
// THIS SOFTWARE IS PROVIDED BY SANDIA CORPORATION "AS IS" AND ANY
// EXPRESS OR IMPLIED WARRANTIES, INCLUDING, BUT NOT LIMITED TO, THE
// IMPLIED WARRANTIES OF MERCHANTABILITY AND FITNESS FOR A PARTICULAR
// PURPOSE ARE DISCLAIMED. IN NO EVENT SHALL SANDIA CORPORATION OR THE
// CONTRIBUTORS BE LIABLE FOR ANY DIRECT, INDIRECT, INCIDENTAL, SPECIAL,
// EXEMPLARY, OR CONSEQUENTIAL DAMAGES (INCLUDING, BUT NOT LIMITED TO,
// PROCUREMENT OF SUBSTITUTE GOODS OR SERVICES; LOSS OF USE, DATA, OR
// PROFITS; OR BUSINESS INTERRUPTION) HOWEVER CAUSED AND ON ANY THEORY OF
// LIABILITY, WHETHER IN CONTRACT, STRICT LIABILITY, OR TORT (INCLUDING
// NEGLIGENCE OR OTHERWISE) ARISING IN ANY WAY OUT OF THE USE OF THIS
// SOFTWARE, EVEN IF ADVISED OF THE POSSIBILITY OF SUCH DAMAGE.
//
// Questions? Contact  H. Carter Edwards (hcedwar@sandia.gov)
//
// ************************************************************************
//@HEADER
*/

#ifndef KOKKOS_UNITTEST_TASKSCHEDULER_HPP
#define KOKKOS_UNITTEST_TASKSCHEDULER_HPP

#include <stdio.h>
#include <iostream>
#include <cmath>

#if defined( KOKKOS_ENABLE_TASKDAG )

namespace TestTaskScheduler {

namespace {

inline
long eval_fib( long n )
{
  constexpr long mask = 0x03;

  long fib[4] = { 0, 1, 1, 2 };

  for ( long i = 2; i <= n; ++i ) {
    fib[ i & mask ] = fib[ ( i - 1 ) & mask ] + fib[ ( i - 2 ) & mask ];
  }

  return fib[ n & mask ];
}

}

template< typename Space >
struct TestFib
{
<<<<<<< HEAD
  typedef Kokkos::TaskScheduler< Space > policy_type;
  typedef Kokkos::Future< long, Space > future_type;
  typedef long value_type;

  policy_type policy;
  future_type fib_m1;
  future_type fib_m2;
  const value_type n;

  KOKKOS_INLINE_FUNCTION
  TestFib( const policy_type & arg_policy, const value_type arg_n )
    : policy( arg_policy ), fib_m1(), fib_m2(), n( arg_n ) {}

  KOKKOS_INLINE_FUNCTION
  void operator()( typename policy_type::member_type &, value_type & result )
  {
=======
  typedef Kokkos::TaskScheduler<Space>  sched_type ;
  typedef Kokkos::Future<long,Space> future_type ;
  typedef long value_type ;

  sched_type  sched ;
  future_type fib_m1 ;
  future_type fib_m2 ;
  const value_type n ;

  KOKKOS_INLINE_FUNCTION
  TestFib( const sched_type & arg_sched , const value_type arg_n )
    : sched(arg_sched)
    , fib_m1() , fib_m2()
    , n( arg_n )
    {}

  KOKKOS_INLINE_FUNCTION
  void operator()( typename sched_type::member_type & , value_type & result )
    {
>>>>>>> 28e24b3e
#if 0
    printf( "\nTestFib(%ld) %d %d\n", n, int( !fib_m1.is_null() ), int( !fib_m2.is_null() ) );
#endif

    if ( n < 2 ) {
      result = n;
    }
    else if ( ! fib_m2.is_null() && ! fib_m1.is_null() ) {
      result = fib_m1.get() + fib_m2.get();
    }
    else {
      // Spawn new children and respawn myself to sum their results.
      // Spawn lower value at higher priority as it has a shorter
      // path to completion.

<<<<<<< HEAD
      fib_m2 = policy.task_spawn( TestFib( policy, n - 2 )
                                , Kokkos::TaskSingle
                                , Kokkos::TaskHighPriority );

      fib_m1 = policy.task_spawn( TestFib( policy, n - 1 )
                                , Kokkos::TaskSingle );

      Kokkos::Future<Space> dep[] = { fib_m1, fib_m2 };

      Kokkos::Future<Space> fib_all = policy.when_all( 2, dep );

      if ( ! fib_m2.is_null() && ! fib_m1.is_null() && ! fib_all.is_null() ) {
        // High priority to retire this branch.
        policy.respawn( this, Kokkos::TaskHighPriority, fib_all );
      }
      else {
#if 1
        printf( "TestFib(%ld) insufficient memory alloc_capacity(%d) task_max(%d) task_accum(%ld)\n"
              , n
              , policy.allocation_capacity()
              , policy.allocated_task_count_max()
              , policy.allocated_task_count_accum()
              );
=======
        fib_m2 = Kokkos::task_spawn
          ( Kokkos::TaskSingle(sched,Kokkos::TaskPriority::High)
          , TestFib(sched,n-2) );

        fib_m1 = Kokkos::task_spawn
          ( Kokkos::TaskSingle(sched)
          , TestFib(sched,n-1) );

        Kokkos::Future<Space> dep[] = { fib_m1 , fib_m2 };
        Kokkos::Future<Space> fib_all = Kokkos::when_all( dep , 2 );

        if ( ! fib_m2.is_null() && ! fib_m1.is_null() && ! fib_all.is_null() ) {
          // High priority to retire this branch
          Kokkos::respawn( this , fib_all , Kokkos::TaskPriority::High );
        }
        else {
#if 1
      printf( "TestFib(%ld) insufficient memory alloc_capacity(%d) task_max(%d) task_accum(%ld)\n"
             , n
             , sched.allocation_capacity()
             , sched.allocated_task_count_max()
             , sched.allocated_task_count_accum()
             );
>>>>>>> 28e24b3e
#endif

        Kokkos::abort( "TestFib insufficient memory" );

      }
    }
  }

<<<<<<< HEAD
  static void run( int i, size_t MemoryCapacity = 16000 )
  {
    typedef typename policy_type::memory_space memory_space;
=======
  static void run( int i , size_t MemoryCapacity = 16000 )
    {
      typedef typename sched_type::memory_space memory_space ;
>>>>>>> 28e24b3e

    enum { Log2_SuperBlockSize = 12 };

<<<<<<< HEAD
    policy_type root_policy( memory_space(), MemoryCapacity, Log2_SuperBlockSize );

    future_type f = root_policy.host_spawn( TestFib( root_policy, i ), Kokkos::TaskSingle );
    Kokkos::wait( root_policy );
    ASSERT_EQ( eval_fib( i ), f.get() );

#if 0
    fprintf( stdout, "\nTestFib::run(%d) spawn_size(%d) when_all_size(%d) alloc_capacity(%d) task_max(%d) task_accum(%ld)\n"
           , i
           , int( root_policy.template spawn_allocation_size<TestFib>() )
           , int( root_policy.when_all_allocation_size( 2 ) )
           , root_policy.allocation_capacity()
           , root_policy.allocated_task_count_max()
           , root_policy.allocated_task_count_accum()
           );
    fflush( stdout );
=======
      sched_type root_sched( memory_space() , MemoryCapacity , Log2_SuperBlockSize );

      future_type f = Kokkos::host_spawn( Kokkos::TaskSingle( root_sched )
                                        , TestFib(root_sched,i) );

      Kokkos::wait( root_sched );

      ASSERT_EQ( eval_fib(i) , f.get() );

#if 0
      fprintf( stdout , "\nTestFib::run(%d) spawn_size(%d) when_all_size(%d) alloc_capacity(%d) task_max(%d) task_accum(%ld)\n"
             , i
             , int(root_sched.template spawn_allocation_size<TestFib>())
             , int(root_sched.when_all_allocation_size(2))
             , root_sched.allocation_capacity()
             , root_sched.allocated_task_count_max()
             , root_sched.allocated_task_count_accum()
             );
      fflush( stdout );
>>>>>>> 28e24b3e
#endif
  }
};

} // namespace TestTaskScheduler

//----------------------------------------------------------------------------

namespace TestTaskScheduler {

template< class Space >
struct TestTaskDependence {
  typedef Kokkos::TaskScheduler< Space >  policy_type;
  typedef Kokkos::Future< Space >         future_type;
  typedef Kokkos::View< long, Space >     accum_type;
  typedef void                            value_type;

<<<<<<< HEAD
  policy_type  m_policy;
  accum_type   m_accum;
  long         m_count;
=======
  typedef Kokkos::TaskScheduler<Space>  sched_type ;
  typedef Kokkos::Future<Space>      future_type ;
  typedef Kokkos::View<long,Space>   accum_type ;
  typedef void value_type ;

  sched_type  m_sched ;
  accum_type   m_accum ;
  long         m_count ;
>>>>>>> 28e24b3e

  KOKKOS_INLINE_FUNCTION
  TestTaskDependence( long n
                    , const sched_type & arg_sched
                    , const accum_type  & arg_accum )
    : m_sched( arg_sched )
    , m_accum( arg_accum )
    , m_count( n ) {}

  KOKKOS_INLINE_FUNCTION
<<<<<<< HEAD
  void operator()( typename policy_type::member_type & )
  {
     enum { CHUNK = 8 };
     const int n = CHUNK < m_count ? CHUNK : m_count;
=======
  void operator()( typename sched_type::member_type & )
    {
       enum { CHUNK = 8 };
       const int n = CHUNK < m_count ? CHUNK : m_count ;
>>>>>>> 28e24b3e

     if ( 1 < m_count ) {
       future_type f[ CHUNK ];

       const int inc = ( m_count + n - 1 ) / n;

<<<<<<< HEAD
       for ( int i = 0; i < n; ++i ) {
         long begin = i * inc;
         long count = begin + inc < m_count ? inc : m_count - begin;
         f[i] = m_policy.task_spawn( TestTaskDependence( count, m_policy, m_accum ), Kokkos::TaskSingle );
       }
=======
         for ( int i = 0 ; i < n ; ++i ) {
           long begin = i * inc ;
           long count = begin + inc < m_count ? inc : m_count - begin ;
           f[i] = Kokkos::task_spawn( Kokkos::TaskSingle( m_sched ) ,
             TestTaskDependence(count,m_sched,m_accum) );
         }
>>>>>>> 28e24b3e

       m_count = 0;

<<<<<<< HEAD
       m_policy.respawn( this, m_policy.when_all( n, f ) );
     }
     else if ( 1 == m_count ) {
       Kokkos::atomic_increment( & m_accum() );
     }
  }

  static void run( int n )
  {
    typedef typename policy_type::memory_space memory_space;

    //enum { MemoryCapacity = 4000 }; // Triggers infinite loop in memory pool.
    enum { MemoryCapacity = 16000 };
    enum { Log2_SuperBlockSize = 12 };
    policy_type policy( memory_space(), MemoryCapacity, Log2_SuperBlockSize );
=======
         Kokkos::respawn( this , Kokkos::when_all(f,n) );
       }
       else if ( 1 == m_count ) {
         Kokkos::atomic_increment( & m_accum() );
       }
    }

  static void run( int n )
    {
      typedef typename sched_type::memory_space memory_space ;

      // enum { MemoryCapacity = 4000 }; // Triggers infinite loop in memory pool
      enum { MemoryCapacity = 16000 };
      enum { Log2_SuperBlockSize = 12 };
      sched_type sched( memory_space() , MemoryCapacity , Log2_SuperBlockSize );
>>>>>>> 28e24b3e

    accum_type accum( "accum" );

    typename accum_type::HostMirror host_accum = Kokkos::create_mirror_view( accum );

<<<<<<< HEAD
    policy.host_spawn( TestTaskDependence( n, policy, accum ), Kokkos::TaskSingle );

    Kokkos::wait( policy );
=======
      Kokkos::host_spawn( Kokkos::TaskSingle(sched)
                        , TestTaskDependence(n,sched,accum) );

      Kokkos::wait( sched );
>>>>>>> 28e24b3e

    Kokkos::deep_copy( host_accum, accum );

    ASSERT_EQ( host_accum(), n );
  }
};

} // namespace TestTaskScheduler

//----------------------------------------------------------------------------

namespace TestTaskScheduler {

template< class ExecSpace >
struct TestTaskTeam {
  //enum { SPAN = 8 };
  enum { SPAN = 33 };
  //enum { SPAN = 1 };

<<<<<<< HEAD
  typedef void                                value_type;
  typedef Kokkos::TaskScheduler< ExecSpace >  policy_type;
  typedef Kokkos::Future< ExecSpace >         future_type;
  typedef Kokkos::View< long*, ExecSpace >    view_type;

  policy_type  policy;
  future_type  future;
=======
  typedef void value_type ;
  typedef Kokkos::TaskScheduler<ExecSpace>  sched_type ;
  typedef Kokkos::Future<ExecSpace>      future_type ;
  typedef Kokkos::View<long*,ExecSpace>  view_type ;

  sched_type  sched ;
  future_type  future ;
>>>>>>> 28e24b3e

  view_type   parfor_result;
  view_type   parreduce_check;
  view_type   parscan_result;
  view_type   parscan_check;
  const long  nvalue;

  KOKKOS_INLINE_FUNCTION
  TestTaskTeam( const sched_type & arg_sched
              , const view_type   & arg_parfor_result
              , const view_type   & arg_parreduce_check
              , const view_type   & arg_parscan_result
              , const view_type   & arg_parscan_check
              , const long          arg_nvalue )
<<<<<<< HEAD
    : policy( arg_policy )
=======
    : sched(arg_sched)
>>>>>>> 28e24b3e
    , future()
    , parfor_result( arg_parfor_result )
    , parreduce_check( arg_parreduce_check )
    , parscan_result( arg_parscan_result )
    , parscan_check( arg_parscan_check )
    , nvalue( arg_nvalue ) {}

  KOKKOS_INLINE_FUNCTION
<<<<<<< HEAD
  void operator()( typename policy_type::member_type & member )
  {
    const long end   = nvalue + 1;
    const long begin = 0 < end - SPAN ? end - SPAN : 0;

    if ( 0 < begin && future.is_null() ) {
=======
  void operator()( typename sched_type::member_type & member )
    {
      const long end   = nvalue + 1 ;
      const long begin = 0 < end - SPAN ? end - SPAN : 0 ;

      if ( 0 < begin && future.is_null() ) {
        if ( member.team_rank() == 0 ) {
          future = Kokkos::task_spawn( Kokkos::TaskTeam( sched ),
            TestTaskTeam( sched ,
                          parfor_result ,
                          parreduce_check,
                          parscan_result,
                          parscan_check,
                          begin - 1 ) );

          assert( ! future.is_null() );

          Kokkos::respawn( this , future );
        }
        return ;
      }

      Kokkos::parallel_for( Kokkos::TeamThreadRange(member,begin,end)
                          , [&]( int i ) { parfor_result[i] = i ; }
                          );

      // test parallel_reduce without join
    
      long tot = 0;
      long expected = (begin+end-1)*(end-begin)*0.5;
      
      Kokkos::parallel_reduce( Kokkos::TeamThreadRange(member,begin,end)
                          , [&]( int i, long &res) { res += parfor_result[i]; }
                          , tot);
      Kokkos::parallel_for( Kokkos::TeamThreadRange(member,begin,end)
                          , [&]( int i ) { parreduce_check[i] = expected-tot ; }
                          );

      // test parallel_reduce with join

      tot = 0;
      Kokkos::parallel_reduce
        ( Kokkos::TeamThreadRange(member,begin,end)
        , [&]( int i, long &res) { res += parfor_result[i]; }
#if 0
        , Kokkos::Sum( tot )
#else
        , []( long & dst , const long & src ) { dst += src ; }
        , tot
#endif
        );

      Kokkos::parallel_for( Kokkos::TeamThreadRange(member,begin,end)
                          , [&]( int i ) { parreduce_check[i] += expected-tot ; }
                          );

      // test parallel_scan

      // Exclusive scan
      Kokkos::parallel_scan( Kokkos::TeamThreadRange(member,begin,end)
                          , [&]( int i, long &val , const bool final ) {
                              if ( final ) { parscan_result[i] = val; }
                              val += i;
                            }
                          );

      // Wait for 'parscan_result' before testing it
      member.team_barrier();

>>>>>>> 28e24b3e
      if ( member.team_rank() == 0 ) {
        future =
          policy.task_spawn( TestTaskTeam( policy,
                                           parfor_result,
                                           parreduce_check,
                                           parscan_result,
                                           parscan_check,
                                           begin - 1 )
                           , Kokkos::TaskTeam
                           );

        assert( ! future.is_null() );

        policy.respawn( this, future );
      }

<<<<<<< HEAD
      return;
    }

    Kokkos::parallel_for( Kokkos::TeamThreadRange( member, begin, end )
                        , [&] ( int i ) { parfor_result[i] = i; }
                        );

    // Test parallel_reduce without join.

    long tot = 0;
    long expected = ( begin + end - 1 ) * ( end - begin ) * 0.5;

    Kokkos::parallel_reduce( Kokkos::TeamThreadRange( member, begin, end )
                           , [&] ( int i, long & res ) { res += parfor_result[i]; }
                           , tot
                           );

    Kokkos::parallel_for( Kokkos::TeamThreadRange( member, begin, end )
                        , [&] ( int i ) { parreduce_check[i] = expected - tot; }
                        );

    // Test parallel_reduce with join.

    tot = 0;
    Kokkos::parallel_reduce( Kokkos::TeamThreadRange( member, begin, end )
                           , [&] ( int i, long & res ) { res += parfor_result[i]; }
                           , [&] ( long& val1, const long & val2 ) { val1 += val2; }
                           , tot );

    Kokkos::parallel_for( Kokkos::TeamThreadRange( member, begin, end )
                        , [&] ( int i ) { parreduce_check[i] += expected - tot; }
                        );

    // Test parallel_scan.

    // Exclusive scan.
    Kokkos::parallel_scan<long>( Kokkos::TeamThreadRange( member, begin, end )
                               , [&] ( int i, long & val, const bool final )
    {
      if ( final ) { parscan_result[i] = val; }

      val += i;
    });

    if ( member.team_rank() == 0 ) {
      for ( long i = begin; i < end; ++i ) {
        parscan_check[i] = ( i * ( i - 1 ) - begin * ( begin - 1 ) ) * 0.5 - parscan_result[i];
=======
      // don't overwrite 'parscan_result' until it has been tested
      member.team_barrier();

      // Inclusive scan
      Kokkos::parallel_scan( Kokkos::TeamThreadRange(member,begin,end)
                          , [&]( int i, long &val , const bool final ) {
                              val += i;
                              if ( final ) { parscan_result[i] = val; }
                            }
                          );

      // Wait for 'parscan_result' before testing it
      member.team_barrier();

      if ( member.team_rank() == 0 ) {
        for ( long i = begin ; i < end ; ++i ) {
          parscan_check[i] += (i*(i+1)-begin*(begin-1))*0.5-parscan_result[i];
        }
>>>>>>> 28e24b3e
      }
    }

    // Inclusive scan.
    Kokkos::parallel_scan<long>( Kokkos::TeamThreadRange( member, begin, end )
                               , [&] ( int i, long & val, const bool final )
    {
<<<<<<< HEAD
      val += i;

      if ( final ) { parscan_result[i] = val; }
    });

    if ( member.team_rank() == 0 ) {
      for ( long i = begin; i < end; ++i ) {
        parscan_check[i] += ( i * ( i + 1 ) - begin * ( begin - 1 ) ) * 0.5 - parscan_result[i];
=======
      // const unsigned memory_capacity = 10000 ; // causes memory pool infinite loop
      // const unsigned memory_capacity = 100000 ; // fails with SPAN=1 for serial and OMP
      const unsigned memory_capacity = 400000 ;

      sched_type root_sched( typename sched_type::memory_space()
                        , memory_capacity );

      view_type   root_parfor_result("parfor_result",n+1);
      view_type   root_parreduce_check("parreduce_check",n+1);
      view_type   root_parscan_result("parscan_result",n+1);
      view_type   root_parscan_check("parscan_check",n+1);

      typename view_type::HostMirror
        host_parfor_result = Kokkos::create_mirror_view( root_parfor_result );
      typename view_type::HostMirror
        host_parreduce_check = Kokkos::create_mirror_view( root_parreduce_check );
      typename view_type::HostMirror
        host_parscan_result = Kokkos::create_mirror_view( root_parscan_result );
      typename view_type::HostMirror
        host_parscan_check = Kokkos::create_mirror_view( root_parscan_check );

      future_type f = Kokkos::host_spawn( Kokkos::TaskTeam(root_sched),
                        TestTaskTeam( root_sched ,
                                      root_parfor_result ,
                                      root_parreduce_check ,
                                      root_parscan_result,
                                      root_parscan_check,
                                      n ) );

      Kokkos::wait( root_sched );

      Kokkos::deep_copy( host_parfor_result , root_parfor_result );
      Kokkos::deep_copy( host_parreduce_check , root_parreduce_check );
      Kokkos::deep_copy( host_parscan_result , root_parscan_result );
      Kokkos::deep_copy( host_parscan_check , root_parscan_check );

      for ( long i = 0 ; i <= n ; ++i ) {
        const long answer = i ;
        if ( host_parfor_result(i) != answer ) {
          std::cerr << "TestTaskTeam::run ERROR parallel_for result(" << i << ") = "
                    << host_parfor_result(i) << " != " << answer << std::endl ;
        }
        if ( host_parreduce_check(i) != 0 ) {
          std::cerr << "TestTaskTeam::run ERROR parallel_reduce check(" << i << ") = "
                    << host_parreduce_check(i) << " != 0" << std::endl ;
        }
        if ( host_parscan_check(i) != 0 ) {
          std::cerr << "TestTaskTeam::run ERROR parallel_scan check(" << i << ") = "
                    << host_parscan_check(i) << " != 0" << std::endl ;
        }
>>>>>>> 28e24b3e
      }
    }

    // ThreadVectorRange check.
/*
    long result = 0;
    expected = ( begin + end - 1 ) * ( end - begin ) * 0.5;
    Kokkos::parallel_reduce( Kokkos::TeamThreadRange( member, 0, 1 )
                           , [&] ( const int i, long & outerUpdate )
    {
      long sum_j = 0.0;

      Kokkos::parallel_reduce( Kokkos::ThreadVectorRange( member, end - begin )
                             , [&] ( const int j, long & innerUpdate )
      {
        innerUpdate += begin + j;
      }, sum_j );

      outerUpdate += sum_j;
    }, result );

    Kokkos::parallel_for( Kokkos::TeamThreadRange( member, begin, end )
                        , [&] ( int i )
    {
      parreduce_check[i] += result - expected;
    });
*/
  }

  static void run( long n )
  {
    //const unsigned memory_capacity = 10000; // Causes memory pool infinite loop.
    //const unsigned memory_capacity = 100000; // Fails with SPAN=1 for serial and OMP.
    const unsigned memory_capacity = 400000;

    policy_type root_policy( typename policy_type::memory_space(), memory_capacity );

    view_type root_parfor_result( "parfor_result", n + 1 );
    view_type root_parreduce_check( "parreduce_check", n + 1 );
    view_type root_parscan_result( "parscan_result", n + 1 );
    view_type root_parscan_check( "parscan_check", n + 1 );

    typename view_type::HostMirror
      host_parfor_result = Kokkos::create_mirror_view( root_parfor_result );
    typename view_type::HostMirror
      host_parreduce_check = Kokkos::create_mirror_view( root_parreduce_check );
    typename view_type::HostMirror
      host_parscan_result = Kokkos::create_mirror_view( root_parscan_result );
    typename view_type::HostMirror
      host_parscan_check = Kokkos::create_mirror_view( root_parscan_check );

    future_type f = root_policy.host_spawn(
                      TestTaskTeam( root_policy,
                                    root_parfor_result,
                                    root_parreduce_check,
                                    root_parscan_result,
                                    root_parscan_check,
                                    n ),
                      Kokkos::TaskTeam );

    Kokkos::wait( root_policy );

    Kokkos::deep_copy( host_parfor_result, root_parfor_result );
    Kokkos::deep_copy( host_parreduce_check, root_parreduce_check );
    Kokkos::deep_copy( host_parscan_result, root_parscan_result );
    Kokkos::deep_copy( host_parscan_check, root_parscan_check );

    for ( long i = 0; i <= n; ++i ) {
      const long answer = i;

      if ( host_parfor_result( i ) != answer ) {
        std::cerr << "TestTaskTeam::run ERROR parallel_for result(" << i << ") = "
                  << host_parfor_result( i ) << " != " << answer << std::endl;
      }

      if ( host_parreduce_check( i ) != 0 ) {
        std::cerr << "TestTaskTeam::run ERROR parallel_reduce check(" << i << ") = "
                  << host_parreduce_check( i ) << " != 0" << std::endl;
      }

      if ( host_parscan_check( i ) != 0 ) {
        std::cerr << "TestTaskTeam::run ERROR parallel_scan check(" << i << ") = "
                  << host_parscan_check( i ) << " != 0" << std::endl;
      }
    }
  }
};

template< class ExecSpace >
struct TestTaskTeamValue {
  enum { SPAN = 8 };

<<<<<<< HEAD
  typedef long                                     value_type;
  typedef Kokkos::TaskScheduler< ExecSpace >       policy_type;
  typedef Kokkos::Future< value_type, ExecSpace >  future_type;
  typedef Kokkos::View< long*, ExecSpace >         view_type;

  policy_type  policy;
  future_type  future;
=======
  typedef long value_type ;
  typedef Kokkos::TaskScheduler<ExecSpace>         sched_type ;
  typedef Kokkos::Future<value_type,ExecSpace>  future_type ;
  typedef Kokkos::View<long*,ExecSpace>         view_type ;

  sched_type  sched ;
  future_type  future ;
>>>>>>> 28e24b3e

  view_type  result;
  const long nvalue;

  KOKKOS_INLINE_FUNCTION
  TestTaskTeamValue( const sched_type & arg_sched
                   , const view_type   & arg_result
                   , const long          arg_nvalue )
<<<<<<< HEAD
    : policy( arg_policy )
=======
    : sched(arg_sched)
>>>>>>> 28e24b3e
    , future()
    , result( arg_result )
    , nvalue( arg_nvalue ) {}

  KOKKOS_INLINE_FUNCTION
  void operator()( typename sched_type::member_type const & member
                 , value_type & final )
  {
    const long end   = nvalue + 1;
    const long begin = 0 < end - SPAN ? end - SPAN : 0;

    if ( 0 < begin && future.is_null() ) {
      if ( member.team_rank() == 0 ) {

<<<<<<< HEAD
        future = policy.task_spawn( TestTaskTeamValue( policy, result, begin - 1 )
                                  , Kokkos::TaskTeam );
=======
          future = sched.task_spawn
            ( TestTaskTeamValue( sched , result , begin - 1 )
            , Kokkos::TaskTeam );
>>>>>>> 28e24b3e

        assert( ! future.is_null() );

<<<<<<< HEAD
        policy.respawn( this, future );
=======
          sched.respawn( this , future );
        }
        return ;
>>>>>>> 28e24b3e
      }

      return;
    }

    Kokkos::parallel_for( Kokkos::TeamThreadRange( member, begin, end )
                        , [&] ( int i ) { result[i] = i + 1; }
                        );

    if ( member.team_rank() == 0 ) {
      final = result[nvalue];
    }

    Kokkos::memory_fence();
  }

  static void run( long n )
  {
    //const unsigned memory_capacity = 10000; // Causes memory pool infinite loop.
    const unsigned memory_capacity = 100000;

<<<<<<< HEAD
    policy_type root_policy( typename policy_type::memory_space()
                           , memory_capacity );
=======
      sched_type root_sched( typename sched_type::memory_space()
                             , memory_capacity );
>>>>>>> 28e24b3e

    view_type   root_result( "result", n + 1 );

    typename view_type::HostMirror host_result = Kokkos::create_mirror_view( root_result );

<<<<<<< HEAD
    future_type fv = root_policy.host_spawn( TestTaskTeamValue( root_policy, root_result, n )
                                           , Kokkos::TaskTeam );

    Kokkos::wait( root_policy );
=======
      future_type fv = root_sched.host_spawn
        ( TestTaskTeamValue( root_sched, root_result, n ) , Kokkos::TaskTeam );

      Kokkos::wait( root_sched );
>>>>>>> 28e24b3e

    Kokkos::deep_copy( host_result, root_result );

    if ( fv.get() != n + 1 ) {
      std::cerr << "TestTaskTeamValue ERROR future = "
                << fv.get() << " != " << n + 1 << std::endl;
    }

    for ( long i = 0; i <= n; ++i ) {
      const long answer = i + 1;

      if ( host_result( i ) != answer ) {
        std::cerr << "TestTaskTeamValue ERROR result(" << i << ") = "
                  << host_result( i ) << " != " << answer << std::endl;
      }
    }
  }
};

} // namespace TestTaskScheduler

#endif // #if defined( KOKKOS_ENABLE_TASKDAG )

#endif // #ifndef KOKKOS_UNITTEST_TASKSCHEDULER_HPP<|MERGE_RESOLUTION|>--- conflicted
+++ resolved
@@ -73,44 +73,22 @@
 template< typename Space >
 struct TestFib
 {
-<<<<<<< HEAD
-  typedef Kokkos::TaskScheduler< Space > policy_type;
-  typedef Kokkos::Future< long, Space > future_type;
-  typedef long value_type;
-
-  policy_type policy;
+  typedef Kokkos::TaskScheduler< Space >  sched_type;
+  typedef Kokkos::Future< long, Space >   future_type;
+  typedef long                            value_type;
+
+  sched_type  sched;
   future_type fib_m1;
   future_type fib_m2;
   const value_type n;
 
   KOKKOS_INLINE_FUNCTION
-  TestFib( const policy_type & arg_policy, const value_type arg_n )
-    : policy( arg_policy ), fib_m1(), fib_m2(), n( arg_n ) {}
-
-  KOKKOS_INLINE_FUNCTION
-  void operator()( typename policy_type::member_type &, value_type & result )
-  {
-=======
-  typedef Kokkos::TaskScheduler<Space>  sched_type ;
-  typedef Kokkos::Future<long,Space> future_type ;
-  typedef long value_type ;
-
-  sched_type  sched ;
-  future_type fib_m1 ;
-  future_type fib_m2 ;
-  const value_type n ;
-
-  KOKKOS_INLINE_FUNCTION
-  TestFib( const sched_type & arg_sched , const value_type arg_n )
-    : sched(arg_sched)
-    , fib_m1() , fib_m2()
-    , n( arg_n )
-    {}
-
-  KOKKOS_INLINE_FUNCTION
-  void operator()( typename sched_type::member_type & , value_type & result )
-    {
->>>>>>> 28e24b3e
+  TestFib( const sched_type & arg_sched, const value_type arg_n )
+    : sched( arg_sched ), fib_m1(), fib_m2(), n( arg_n ) {}
+
+  KOKKOS_INLINE_FUNCTION
+  void operator()( typename sched_type::member_type &, value_type & result )
+  {
 #if 0
     printf( "\nTestFib(%ld) %d %d\n", n, int( !fib_m1.is_null() ), int( !fib_m2.is_null() ) );
 #endif
@@ -118,7 +96,7 @@
     if ( n < 2 ) {
       result = n;
     }
-    else if ( ! fib_m2.is_null() && ! fib_m1.is_null() ) {
+    else if ( !fib_m2.is_null() && !fib_m1.is_null() ) {
       result = fib_m1.get() + fib_m2.get();
     }
     else {
@@ -126,55 +104,27 @@
       // Spawn lower value at higher priority as it has a shorter
       // path to completion.
 
-<<<<<<< HEAD
-      fib_m2 = policy.task_spawn( TestFib( policy, n - 2 )
-                                , Kokkos::TaskSingle
-                                , Kokkos::TaskHighPriority );
-
-      fib_m1 = policy.task_spawn( TestFib( policy, n - 1 )
-                                , Kokkos::TaskSingle );
-
-      Kokkos::Future<Space> dep[] = { fib_m1, fib_m2 };
-
-      Kokkos::Future<Space> fib_all = policy.when_all( 2, dep );
-
-      if ( ! fib_m2.is_null() && ! fib_m1.is_null() && ! fib_all.is_null() ) {
+      fib_m2 = Kokkos::task_spawn( Kokkos::TaskSingle( sched, Kokkos::TaskPriority::High )
+                                 , TestFib( sched, n - 2 ) );
+
+      fib_m1 = Kokkos::task_spawn( Kokkos::TaskSingle( sched )
+                                 , TestFib( sched, n - 1 ) );
+
+      Kokkos::Future< Space > dep[] = { fib_m1, fib_m2 };
+      Kokkos::Future< Space > fib_all = Kokkos::when_all( dep, 2 );
+
+      if ( !fib_m2.is_null() && !fib_m1.is_null() && !fib_all.is_null() ) {
         // High priority to retire this branch.
-        policy.respawn( this, Kokkos::TaskHighPriority, fib_all );
+        Kokkos::respawn( this, fib_all, Kokkos::TaskPriority::High );
       }
       else {
 #if 1
         printf( "TestFib(%ld) insufficient memory alloc_capacity(%d) task_max(%d) task_accum(%ld)\n"
-              , n
-              , policy.allocation_capacity()
-              , policy.allocated_task_count_max()
-              , policy.allocated_task_count_accum()
-              );
-=======
-        fib_m2 = Kokkos::task_spawn
-          ( Kokkos::TaskSingle(sched,Kokkos::TaskPriority::High)
-          , TestFib(sched,n-2) );
-
-        fib_m1 = Kokkos::task_spawn
-          ( Kokkos::TaskSingle(sched)
-          , TestFib(sched,n-1) );
-
-        Kokkos::Future<Space> dep[] = { fib_m1 , fib_m2 };
-        Kokkos::Future<Space> fib_all = Kokkos::when_all( dep , 2 );
-
-        if ( ! fib_m2.is_null() && ! fib_m1.is_null() && ! fib_all.is_null() ) {
-          // High priority to retire this branch
-          Kokkos::respawn( this , fib_all , Kokkos::TaskPriority::High );
-        }
-        else {
-#if 1
-      printf( "TestFib(%ld) insufficient memory alloc_capacity(%d) task_max(%d) task_accum(%ld)\n"
-             , n
-             , sched.allocation_capacity()
-             , sched.allocated_task_count_max()
-             , sched.allocated_task_count_accum()
-             );
->>>>>>> 28e24b3e
+               , n
+               , sched.allocation_capacity()
+               , sched.allocated_task_count_max()
+               , sched.allocated_task_count_accum()
+               );
 #endif
 
         Kokkos::abort( "TestFib insufficient memory" );
@@ -183,56 +133,31 @@
     }
   }
 
-<<<<<<< HEAD
   static void run( int i, size_t MemoryCapacity = 16000 )
   {
-    typedef typename policy_type::memory_space memory_space;
-=======
-  static void run( int i , size_t MemoryCapacity = 16000 )
-    {
-      typedef typename sched_type::memory_space memory_space ;
->>>>>>> 28e24b3e
+    typedef typename sched_type::memory_space memory_space;
 
     enum { Log2_SuperBlockSize = 12 };
 
-<<<<<<< HEAD
-    policy_type root_policy( memory_space(), MemoryCapacity, Log2_SuperBlockSize );
-
-    future_type f = root_policy.host_spawn( TestFib( root_policy, i ), Kokkos::TaskSingle );
-    Kokkos::wait( root_policy );
+    sched_type root_sched( memory_space(), MemoryCapacity, Log2_SuperBlockSize );
+
+    future_type f = Kokkos::host_spawn( Kokkos::TaskSingle( root_sched )
+                                      , TestFib( root_sched, i ) );
+
+    Kokkos::wait( root_sched );
+
     ASSERT_EQ( eval_fib( i ), f.get() );
 
 #if 0
     fprintf( stdout, "\nTestFib::run(%d) spawn_size(%d) when_all_size(%d) alloc_capacity(%d) task_max(%d) task_accum(%ld)\n"
            , i
-           , int( root_policy.template spawn_allocation_size<TestFib>() )
-           , int( root_policy.when_all_allocation_size( 2 ) )
-           , root_policy.allocation_capacity()
-           , root_policy.allocated_task_count_max()
-           , root_policy.allocated_task_count_accum()
+           , int(root_sched.template spawn_allocation_size<TestFib>())
+           , int(root_sched.when_all_allocation_size(2))
+           , root_sched.allocation_capacity()
+           , root_sched.allocated_task_count_max()
+           , root_sched.allocated_task_count_accum()
            );
     fflush( stdout );
-=======
-      sched_type root_sched( memory_space() , MemoryCapacity , Log2_SuperBlockSize );
-
-      future_type f = Kokkos::host_spawn( Kokkos::TaskSingle( root_sched )
-                                        , TestFib(root_sched,i) );
-
-      Kokkos::wait( root_sched );
-
-      ASSERT_EQ( eval_fib(i) , f.get() );
-
-#if 0
-      fprintf( stdout , "\nTestFib::run(%d) spawn_size(%d) when_all_size(%d) alloc_capacity(%d) task_max(%d) task_accum(%ld)\n"
-             , i
-             , int(root_sched.template spawn_allocation_size<TestFib>())
-             , int(root_sched.when_all_allocation_size(2))
-             , root_sched.allocation_capacity()
-             , root_sched.allocated_task_count_max()
-             , root_sched.allocated_task_count_accum()
-             );
-      fflush( stdout );
->>>>>>> 28e24b3e
 #endif
   }
 };
@@ -245,117 +170,66 @@
 
 template< class Space >
 struct TestTaskDependence {
-  typedef Kokkos::TaskScheduler< Space >  policy_type;
+  typedef Kokkos::TaskScheduler< Space >  sched_type;
   typedef Kokkos::Future< Space >         future_type;
   typedef Kokkos::View< long, Space >     accum_type;
   typedef void                            value_type;
 
-<<<<<<< HEAD
-  policy_type  m_policy;
-  accum_type   m_accum;
-  long         m_count;
-=======
-  typedef Kokkos::TaskScheduler<Space>  sched_type ;
-  typedef Kokkos::Future<Space>      future_type ;
-  typedef Kokkos::View<long,Space>   accum_type ;
-  typedef void value_type ;
-
-  sched_type  m_sched ;
-  accum_type   m_accum ;
-  long         m_count ;
->>>>>>> 28e24b3e
+  sched_type  m_sched;
+  accum_type  m_accum;
+  long        m_count;
 
   KOKKOS_INLINE_FUNCTION
   TestTaskDependence( long n
                     , const sched_type & arg_sched
-                    , const accum_type  & arg_accum )
+                    , const accum_type & arg_accum )
     : m_sched( arg_sched )
     , m_accum( arg_accum )
     , m_count( n ) {}
 
   KOKKOS_INLINE_FUNCTION
-<<<<<<< HEAD
-  void operator()( typename policy_type::member_type & )
-  {
-     enum { CHUNK = 8 };
-     const int n = CHUNK < m_count ? CHUNK : m_count;
-=======
   void operator()( typename sched_type::member_type & )
-    {
-       enum { CHUNK = 8 };
-       const int n = CHUNK < m_count ? CHUNK : m_count ;
->>>>>>> 28e24b3e
-
-     if ( 1 < m_count ) {
-       future_type f[ CHUNK ];
-
-       const int inc = ( m_count + n - 1 ) / n;
-
-<<<<<<< HEAD
-       for ( int i = 0; i < n; ++i ) {
-         long begin = i * inc;
-         long count = begin + inc < m_count ? inc : m_count - begin;
-         f[i] = m_policy.task_spawn( TestTaskDependence( count, m_policy, m_accum ), Kokkos::TaskSingle );
-       }
-=======
-         for ( int i = 0 ; i < n ; ++i ) {
-           long begin = i * inc ;
-           long count = begin + inc < m_count ? inc : m_count - begin ;
-           f[i] = Kokkos::task_spawn( Kokkos::TaskSingle( m_sched ) ,
-             TestTaskDependence(count,m_sched,m_accum) );
-         }
->>>>>>> 28e24b3e
-
-       m_count = 0;
-
-<<<<<<< HEAD
-       m_policy.respawn( this, m_policy.when_all( n, f ) );
-     }
-     else if ( 1 == m_count ) {
-       Kokkos::atomic_increment( & m_accum() );
-     }
+  {
+    enum { CHUNK = 8 };
+    const int n = CHUNK < m_count ? CHUNK : m_count;
+
+    if ( 1 < m_count ) {
+      future_type f[ CHUNK ];
+
+      const int inc = ( m_count + n - 1 ) / n;
+
+      for ( int i = 0; i < n; ++i ) {
+        long begin = i * inc;
+        long count = begin + inc < m_count ? inc : m_count - begin;
+        f[i] = Kokkos::task_spawn( Kokkos::TaskSingle( m_sched )
+                                 , TestTaskDependence( count, m_sched, m_accum ) );
+      }
+
+      m_count = 0;
+
+      Kokkos::respawn( this, Kokkos::when_all( f, n ) );
+    }
+    else if ( 1 == m_count ) {
+      Kokkos::atomic_increment( & m_accum() );
+    }
   }
 
   static void run( int n )
   {
-    typedef typename policy_type::memory_space memory_space;
-
-    //enum { MemoryCapacity = 4000 }; // Triggers infinite loop in memory pool.
+    typedef typename sched_type::memory_space memory_space;
+
+    // enum { MemoryCapacity = 4000 }; // Triggers infinite loop in memory pool.
     enum { MemoryCapacity = 16000 };
     enum { Log2_SuperBlockSize = 12 };
-    policy_type policy( memory_space(), MemoryCapacity, Log2_SuperBlockSize );
-=======
-         Kokkos::respawn( this , Kokkos::when_all(f,n) );
-       }
-       else if ( 1 == m_count ) {
-         Kokkos::atomic_increment( & m_accum() );
-       }
-    }
-
-  static void run( int n )
-    {
-      typedef typename sched_type::memory_space memory_space ;
-
-      // enum { MemoryCapacity = 4000 }; // Triggers infinite loop in memory pool
-      enum { MemoryCapacity = 16000 };
-      enum { Log2_SuperBlockSize = 12 };
-      sched_type sched( memory_space() , MemoryCapacity , Log2_SuperBlockSize );
->>>>>>> 28e24b3e
+    sched_type sched( memory_space(), MemoryCapacity, Log2_SuperBlockSize );
 
     accum_type accum( "accum" );
 
     typename accum_type::HostMirror host_accum = Kokkos::create_mirror_view( accum );
 
-<<<<<<< HEAD
-    policy.host_spawn( TestTaskDependence( n, policy, accum ), Kokkos::TaskSingle );
-
-    Kokkos::wait( policy );
-=======
-      Kokkos::host_spawn( Kokkos::TaskSingle(sched)
-                        , TestTaskDependence(n,sched,accum) );
-
-      Kokkos::wait( sched );
->>>>>>> 28e24b3e
+    Kokkos::host_spawn( Kokkos::TaskSingle( sched ), TestTaskDependence( n, sched, accum ) );
+
+    Kokkos::wait( sched );
 
     Kokkos::deep_copy( host_accum, accum );
 
@@ -375,23 +249,13 @@
   enum { SPAN = 33 };
   //enum { SPAN = 1 };
 
-<<<<<<< HEAD
   typedef void                                value_type;
-  typedef Kokkos::TaskScheduler< ExecSpace >  policy_type;
+  typedef Kokkos::TaskScheduler< ExecSpace >  sched_type;
   typedef Kokkos::Future< ExecSpace >         future_type;
   typedef Kokkos::View< long*, ExecSpace >    view_type;
 
-  policy_type  policy;
+  sched_type   sched;
   future_type  future;
-=======
-  typedef void value_type ;
-  typedef Kokkos::TaskScheduler<ExecSpace>  sched_type ;
-  typedef Kokkos::Future<ExecSpace>      future_type ;
-  typedef Kokkos::View<long*,ExecSpace>  view_type ;
-
-  sched_type  sched ;
-  future_type  future ;
->>>>>>> 28e24b3e
 
   view_type   parfor_result;
   view_type   parreduce_check;
@@ -401,16 +265,12 @@
 
   KOKKOS_INLINE_FUNCTION
   TestTaskTeam( const sched_type & arg_sched
-              , const view_type   & arg_parfor_result
-              , const view_type   & arg_parreduce_check
-              , const view_type   & arg_parscan_result
-              , const view_type   & arg_parscan_check
-              , const long          arg_nvalue )
-<<<<<<< HEAD
-    : policy( arg_policy )
-=======
-    : sched(arg_sched)
->>>>>>> 28e24b3e
+              , const view_type  & arg_parfor_result
+              , const view_type  & arg_parreduce_check
+              , const view_type  & arg_parscan_result
+              , const view_type  & arg_parscan_check
+              , const long         arg_nvalue )
+    : sched( arg_sched )
     , future()
     , parfor_result( arg_parfor_result )
     , parreduce_check( arg_parreduce_check )
@@ -419,101 +279,27 @@
     , nvalue( arg_nvalue ) {}
 
   KOKKOS_INLINE_FUNCTION
-<<<<<<< HEAD
-  void operator()( typename policy_type::member_type & member )
+  void operator()( typename sched_type::member_type & member )
   {
     const long end   = nvalue + 1;
     const long begin = 0 < end - SPAN ? end - SPAN : 0;
 
     if ( 0 < begin && future.is_null() ) {
-=======
-  void operator()( typename sched_type::member_type & member )
-    {
-      const long end   = nvalue + 1 ;
-      const long begin = 0 < end - SPAN ? end - SPAN : 0 ;
-
-      if ( 0 < begin && future.is_null() ) {
-        if ( member.team_rank() == 0 ) {
-          future = Kokkos::task_spawn( Kokkos::TaskTeam( sched ),
-            TestTaskTeam( sched ,
-                          parfor_result ,
-                          parreduce_check,
-                          parscan_result,
-                          parscan_check,
-                          begin - 1 ) );
-
-          assert( ! future.is_null() );
-
-          Kokkos::respawn( this , future );
-        }
-        return ;
-      }
-
-      Kokkos::parallel_for( Kokkos::TeamThreadRange(member,begin,end)
-                          , [&]( int i ) { parfor_result[i] = i ; }
-                          );
-
-      // test parallel_reduce without join
-    
-      long tot = 0;
-      long expected = (begin+end-1)*(end-begin)*0.5;
-      
-      Kokkos::parallel_reduce( Kokkos::TeamThreadRange(member,begin,end)
-                          , [&]( int i, long &res) { res += parfor_result[i]; }
-                          , tot);
-      Kokkos::parallel_for( Kokkos::TeamThreadRange(member,begin,end)
-                          , [&]( int i ) { parreduce_check[i] = expected-tot ; }
-                          );
-
-      // test parallel_reduce with join
-
-      tot = 0;
-      Kokkos::parallel_reduce
-        ( Kokkos::TeamThreadRange(member,begin,end)
-        , [&]( int i, long &res) { res += parfor_result[i]; }
-#if 0
-        , Kokkos::Sum( tot )
-#else
-        , []( long & dst , const long & src ) { dst += src ; }
-        , tot
-#endif
-        );
-
-      Kokkos::parallel_for( Kokkos::TeamThreadRange(member,begin,end)
-                          , [&]( int i ) { parreduce_check[i] += expected-tot ; }
-                          );
-
-      // test parallel_scan
-
-      // Exclusive scan
-      Kokkos::parallel_scan( Kokkos::TeamThreadRange(member,begin,end)
-                          , [&]( int i, long &val , const bool final ) {
-                              if ( final ) { parscan_result[i] = val; }
-                              val += i;
-                            }
-                          );
-
-      // Wait for 'parscan_result' before testing it
-      member.team_barrier();
-
->>>>>>> 28e24b3e
       if ( member.team_rank() == 0 ) {
-        future =
-          policy.task_spawn( TestTaskTeam( policy,
-                                           parfor_result,
-                                           parreduce_check,
-                                           parscan_result,
-                                           parscan_check,
-                                           begin - 1 )
-                           , Kokkos::TaskTeam
-                           );
-
-        assert( ! future.is_null() );
-
-        policy.respawn( this, future );
-      }
-
-<<<<<<< HEAD
+        future = Kokkos::task_spawn( Kokkos::TaskTeam( sched )
+                                   , TestTaskTeam( sched
+                                                 , parfor_result
+                                                 , parreduce_check
+                                                 , parscan_result
+                                                 , parscan_check
+                                                 , begin - 1 )
+                                   );
+
+        assert( !future.is_null() );
+
+        Kokkos::respawn( this, future );
+      }
+
       return;
     }
 
@@ -540,8 +326,13 @@
     tot = 0;
     Kokkos::parallel_reduce( Kokkos::TeamThreadRange( member, begin, end )
                            , [&] ( int i, long & res ) { res += parfor_result[i]; }
-                           , [&] ( long& val1, const long & val2 ) { val1 += val2; }
-                           , tot );
+#if 0
+                           , Kokkos::Sum( tot )
+#else
+                           , [] ( long & dst, const long & src ) { dst += src; }
+                           , tot
+#endif
+                           );
 
     Kokkos::parallel_for( Kokkos::TeamThreadRange( member, begin, end )
                         , [&] ( int i ) { parreduce_check[i] += expected - tot; }
@@ -558,97 +349,33 @@
       val += i;
     });
 
+    // Wait for 'parscan_result' before testing it.
+    member.team_barrier();
+
     if ( member.team_rank() == 0 ) {
       for ( long i = begin; i < end; ++i ) {
         parscan_check[i] = ( i * ( i - 1 ) - begin * ( begin - 1 ) ) * 0.5 - parscan_result[i];
-=======
-      // don't overwrite 'parscan_result' until it has been tested
-      member.team_barrier();
-
-      // Inclusive scan
-      Kokkos::parallel_scan( Kokkos::TeamThreadRange(member,begin,end)
-                          , [&]( int i, long &val , const bool final ) {
-                              val += i;
-                              if ( final ) { parscan_result[i] = val; }
-                            }
-                          );
-
-      // Wait for 'parscan_result' before testing it
-      member.team_barrier();
-
-      if ( member.team_rank() == 0 ) {
-        for ( long i = begin ; i < end ; ++i ) {
-          parscan_check[i] += (i*(i+1)-begin*(begin-1))*0.5-parscan_result[i];
-        }
->>>>>>> 28e24b3e
-      }
-    }
+      }
+    }
+
+    // Don't overwrite 'parscan_result' until it has been tested.
+    member.team_barrier();
 
     // Inclusive scan.
     Kokkos::parallel_scan<long>( Kokkos::TeamThreadRange( member, begin, end )
                                , [&] ( int i, long & val, const bool final )
     {
-<<<<<<< HEAD
       val += i;
 
       if ( final ) { parscan_result[i] = val; }
     });
+
+    // Wait for 'parscan_result' before testing it.
+    member.team_barrier();
 
     if ( member.team_rank() == 0 ) {
       for ( long i = begin; i < end; ++i ) {
         parscan_check[i] += ( i * ( i + 1 ) - begin * ( begin - 1 ) ) * 0.5 - parscan_result[i];
-=======
-      // const unsigned memory_capacity = 10000 ; // causes memory pool infinite loop
-      // const unsigned memory_capacity = 100000 ; // fails with SPAN=1 for serial and OMP
-      const unsigned memory_capacity = 400000 ;
-
-      sched_type root_sched( typename sched_type::memory_space()
-                        , memory_capacity );
-
-      view_type   root_parfor_result("parfor_result",n+1);
-      view_type   root_parreduce_check("parreduce_check",n+1);
-      view_type   root_parscan_result("parscan_result",n+1);
-      view_type   root_parscan_check("parscan_check",n+1);
-
-      typename view_type::HostMirror
-        host_parfor_result = Kokkos::create_mirror_view( root_parfor_result );
-      typename view_type::HostMirror
-        host_parreduce_check = Kokkos::create_mirror_view( root_parreduce_check );
-      typename view_type::HostMirror
-        host_parscan_result = Kokkos::create_mirror_view( root_parscan_result );
-      typename view_type::HostMirror
-        host_parscan_check = Kokkos::create_mirror_view( root_parscan_check );
-
-      future_type f = Kokkos::host_spawn( Kokkos::TaskTeam(root_sched),
-                        TestTaskTeam( root_sched ,
-                                      root_parfor_result ,
-                                      root_parreduce_check ,
-                                      root_parscan_result,
-                                      root_parscan_check,
-                                      n ) );
-
-      Kokkos::wait( root_sched );
-
-      Kokkos::deep_copy( host_parfor_result , root_parfor_result );
-      Kokkos::deep_copy( host_parreduce_check , root_parreduce_check );
-      Kokkos::deep_copy( host_parscan_result , root_parscan_result );
-      Kokkos::deep_copy( host_parscan_check , root_parscan_check );
-
-      for ( long i = 0 ; i <= n ; ++i ) {
-        const long answer = i ;
-        if ( host_parfor_result(i) != answer ) {
-          std::cerr << "TestTaskTeam::run ERROR parallel_for result(" << i << ") = "
-                    << host_parfor_result(i) << " != " << answer << std::endl ;
-        }
-        if ( host_parreduce_check(i) != 0 ) {
-          std::cerr << "TestTaskTeam::run ERROR parallel_reduce check(" << i << ") = "
-                    << host_parreduce_check(i) << " != 0" << std::endl ;
-        }
-        if ( host_parscan_check(i) != 0 ) {
-          std::cerr << "TestTaskTeam::run ERROR parallel_scan check(" << i << ") = "
-                    << host_parscan_check(i) << " != 0" << std::endl ;
-        }
->>>>>>> 28e24b3e
       }
     }
 
@@ -684,7 +411,7 @@
     //const unsigned memory_capacity = 100000; // Fails with SPAN=1 for serial and OMP.
     const unsigned memory_capacity = 400000;
 
-    policy_type root_policy( typename policy_type::memory_space(), memory_capacity );
+    sched_type root_sched( typename sched_type::memory_space(), memory_capacity );
 
     view_type root_parfor_result( "parfor_result", n + 1 );
     view_type root_parreduce_check( "parreduce_check", n + 1 );
@@ -700,16 +427,16 @@
     typename view_type::HostMirror
       host_parscan_check = Kokkos::create_mirror_view( root_parscan_check );
 
-    future_type f = root_policy.host_spawn(
-                      TestTaskTeam( root_policy,
-                                    root_parfor_result,
-                                    root_parreduce_check,
-                                    root_parscan_result,
-                                    root_parscan_check,
-                                    n ),
-                      Kokkos::TaskTeam );
-
-    Kokkos::wait( root_policy );
+    future_type f = Kokkos::host_spawn( Kokkos::TaskTeam( root_sched )
+                                      , TestTaskTeam( root_sched
+                                                    , root_parfor_result
+                                                    , root_parreduce_check
+                                                    , root_parscan_result
+                                                    , root_parscan_check
+                                                    , n )
+                                      );
+
+    Kokkos::wait( root_sched );
 
     Kokkos::deep_copy( host_parfor_result, root_parfor_result );
     Kokkos::deep_copy( host_parreduce_check, root_parreduce_check );
@@ -741,36 +468,22 @@
 struct TestTaskTeamValue {
   enum { SPAN = 8 };
 
-<<<<<<< HEAD
   typedef long                                     value_type;
-  typedef Kokkos::TaskScheduler< ExecSpace >       policy_type;
+  typedef Kokkos::TaskScheduler< ExecSpace >       sched_type;
   typedef Kokkos::Future< value_type, ExecSpace >  future_type;
   typedef Kokkos::View< long*, ExecSpace >         view_type;
 
-  policy_type  policy;
+  sched_type   sched;
   future_type  future;
-=======
-  typedef long value_type ;
-  typedef Kokkos::TaskScheduler<ExecSpace>         sched_type ;
-  typedef Kokkos::Future<value_type,ExecSpace>  future_type ;
-  typedef Kokkos::View<long*,ExecSpace>         view_type ;
-
-  sched_type  sched ;
-  future_type  future ;
->>>>>>> 28e24b3e
-
-  view_type  result;
-  const long nvalue;
+
+  view_type   result;
+  const long  nvalue;
 
   KOKKOS_INLINE_FUNCTION
   TestTaskTeamValue( const sched_type & arg_sched
-                   , const view_type   & arg_result
-                   , const long          arg_nvalue )
-<<<<<<< HEAD
-    : policy( arg_policy )
-=======
-    : sched(arg_sched)
->>>>>>> 28e24b3e
+                   , const view_type  & arg_result
+                   , const long         arg_nvalue )
+    : sched( arg_sched )
     , future()
     , result( arg_result )
     , nvalue( arg_nvalue ) {}
@@ -784,25 +497,12 @@
 
     if ( 0 < begin && future.is_null() ) {
       if ( member.team_rank() == 0 ) {
-
-<<<<<<< HEAD
-        future = policy.task_spawn( TestTaskTeamValue( policy, result, begin - 1 )
-                                  , Kokkos::TaskTeam );
-=======
-          future = sched.task_spawn
-            ( TestTaskTeamValue( sched , result , begin - 1 )
-            , Kokkos::TaskTeam );
->>>>>>> 28e24b3e
-
-        assert( ! future.is_null() );
-
-<<<<<<< HEAD
-        policy.respawn( this, future );
-=======
-          sched.respawn( this , future );
-        }
-        return ;
->>>>>>> 28e24b3e
+        future = sched.task_spawn( TestTaskTeamValue( sched, result, begin - 1 )
+                                 , Kokkos::TaskTeam );
+
+        assert( !future.is_null() );
+
+        sched.respawn( this , future );
       }
 
       return;
@@ -824,29 +524,17 @@
     //const unsigned memory_capacity = 10000; // Causes memory pool infinite loop.
     const unsigned memory_capacity = 100000;
 
-<<<<<<< HEAD
-    policy_type root_policy( typename policy_type::memory_space()
-                           , memory_capacity );
-=======
-      sched_type root_sched( typename sched_type::memory_space()
-                             , memory_capacity );
->>>>>>> 28e24b3e
-
-    view_type   root_result( "result", n + 1 );
+    sched_type root_sched( typename sched_type::memory_space()
+                          , memory_capacity );
+
+    view_type root_result( "result", n + 1 );
 
     typename view_type::HostMirror host_result = Kokkos::create_mirror_view( root_result );
 
-<<<<<<< HEAD
-    future_type fv = root_policy.host_spawn( TestTaskTeamValue( root_policy, root_result, n )
-                                           , Kokkos::TaskTeam );
-
-    Kokkos::wait( root_policy );
-=======
-      future_type fv = root_sched.host_spawn
-        ( TestTaskTeamValue( root_sched, root_result, n ) , Kokkos::TaskTeam );
-
-      Kokkos::wait( root_sched );
->>>>>>> 28e24b3e
+    future_type fv = root_sched.host_spawn( TestTaskTeamValue( root_sched, root_result, n )
+                                          , Kokkos::TaskTeam );
+
+    Kokkos::wait( root_sched );
 
     Kokkos::deep_copy( host_result, root_result );
 
