/*
//@HEADER
// ************************************************************************
//
//                        Kokkos v. 2.0
//              Copyright (2014) Sandia Corporation
//
// Under the terms of Contract DE-AC04-94AL85000 with Sandia Corporation,
// the U.S. Government retains certain rights in this software.
//
// Redistribution and use in source and binary forms, with or without
// modification, are permitted provided that the following conditions are
// met:
//
// 1. Redistributions of source code must retain the above copyright
// notice, this list of conditions and the following disclaimer.
//
// 2. Redistributions in binary form must reproduce the above copyright
// notice, this list of conditions and the following disclaimer in the
// documentation and/or other materials provided with the distribution.
//
// 3. Neither the name of the Corporation nor the names of the
// contributors may be used to endorse or promote products derived from
// this software without specific prior written permission.
//
// THIS SOFTWARE IS PROVIDED BY SANDIA CORPORATION "AS IS" AND ANY
// EXPRESS OR IMPLIED WARRANTIES, INCLUDING, BUT NOT LIMITED TO, THE
// IMPLIED WARRANTIES OF MERCHANTABILITY AND FITNESS FOR A PARTICULAR
// PURPOSE ARE DISCLAIMED. IN NO EVENT SHALL SANDIA CORPORATION OR THE
// CONTRIBUTORS BE LIABLE FOR ANY DIRECT, INDIRECT, INCIDENTAL, SPECIAL,
// EXEMPLARY, OR CONSEQUENTIAL DAMAGES (INCLUDING, BUT NOT LIMITED TO,
// PROCUREMENT OF SUBSTITUTE GOODS OR SERVICES; LOSS OF USE, DATA, OR
// PROFITS; OR BUSINESS INTERRUPTION) HOWEVER CAUSED AND ON ANY THEORY OF
// LIABILITY, WHETHER IN CONTRACT, STRICT LIABILITY, OR TORT (INCLUDING
// NEGLIGENCE OR OTHERWISE) ARISING IN ANY WAY OUT OF THE USE OF THIS
// SOFTWARE, EVEN IF ADVISED OF THE POSSIBILITY OF SUCH DAMAGE.
//
// Questions? Contact  H. Carter Edwards (hcedwar@sandia.gov)
//
// ************************************************************************
//@HEADER
*/

#include <serial/TestSerial.hpp>

namespace Test {

TEST_F( serial, md_range )
{
  TestMDRange_2D< Kokkos::Serial >::test_for2( 100, 100 );
  TestMDRange_3D< Kokkos::Serial >::test_for3( 100, 100, 100 );
}

TEST_F( serial, policy_construction )
{
  TestRangePolicyConstruction< Kokkos::Serial >();
  TestTeamPolicyConstruction< Kokkos::Serial >();
}

TEST_F( serial, range_tag )
{
  TestRange< Kokkos::Serial, Kokkos::Schedule<Kokkos::Static> >::test_for( 0 );
  TestRange< Kokkos::Serial, Kokkos::Schedule<Kokkos::Static> >::test_reduce( 0 );
  TestRange< Kokkos::Serial, Kokkos::Schedule<Kokkos::Static> >::test_scan( 0 );
  TestRange< Kokkos::Serial, Kokkos::Schedule<Kokkos::Dynamic> >::test_for( 0 );
  TestRange< Kokkos::Serial, Kokkos::Schedule<Kokkos::Dynamic> >::test_reduce( 0 );
  TestRange< Kokkos::Serial, Kokkos::Schedule<Kokkos::Dynamic> >::test_scan( 0 );

  TestRange< Kokkos::Serial, Kokkos::Schedule<Kokkos::Static> >::test_for( 1000 );
  TestRange< Kokkos::Serial, Kokkos::Schedule<Kokkos::Static> >::test_reduce( 1000 );
  TestRange< Kokkos::Serial, Kokkos::Schedule<Kokkos::Static> >::test_scan( 1000 );

  TestRange< Kokkos::Serial, Kokkos::Schedule<Kokkos::Dynamic> >::test_for( 1001 );
  TestRange< Kokkos::Serial, Kokkos::Schedule<Kokkos::Dynamic> >::test_reduce( 1001 );
  TestRange< Kokkos::Serial, Kokkos::Schedule<Kokkos::Dynamic> >::test_scan( 1001 );
  TestRange< Kokkos::Serial, Kokkos::Schedule<Kokkos::Dynamic> >::test_dynamic_policy( 1000 );
}

//----------------------------------------------------------------------------

TEST_F( serial, compiler_macros )
{
  ASSERT_TRUE( ( TestCompilerMacros::Test< Kokkos::Serial >() ) );
}

//----------------------------------------------------------------------------

TEST_F( serial, memory_pool )
{
  bool val = TestMemoryPool::test_mempool< Kokkos::Serial >( 128, 128000000 );
  ASSERT_TRUE( val );

  TestMemoryPool::test_mempool2< Kokkos::Serial >( 64, 4, 1000000, 2000000 );

  TestMemoryPool::test_memory_exhaustion< Kokkos::Serial >();
}

//----------------------------------------------------------------------------

#if defined( KOKKOS_ENABLE_TASKDAG )

TEST_F( serial, task_fib )
{
  for ( int i = 0; i < 25; ++i ) {
    TestTaskScheduler::TestFib< Kokkos::Serial >::run( i );
  }
}

TEST_F( serial, task_depend )
{
  for ( int i = 0; i < 25; ++i ) {
    TestTaskScheduler::TestTaskDependence< Kokkos::Serial >::run( i );
  }
}

TEST_F( serial, task_team )
{
  TestTaskScheduler::TestTaskTeam< Kokkos::Serial >::run( 1000 );
  //TestTaskScheduler::TestTaskTeamValue< Kokkos::Serial >::run( 1000 ); // Put back after testing.
}

#endif /* #if defined( KOKKOS_ENABLE_TASKDAG ) */

//----------------------------------------------------------------------------

<<<<<<< HEAD
#if defined( KOKKOS_HAVE_DEFAULT_DEVICE_TYPE_SERIAL )
TEST_F( serial, cxx11 )
=======
#if defined( KOKKOS_ENABLE_DEFAULT_DEVICE_TYPE_SERIAL )
TEST_F( serial , cxx11 )
>>>>>>> 28e24b3e
{
  if ( std::is_same< Kokkos::DefaultExecutionSpace, Kokkos::Serial >::value ) {
    ASSERT_TRUE( ( TestCXX11::Test< Kokkos::Serial >( 1 ) ) );
    ASSERT_TRUE( ( TestCXX11::Test< Kokkos::Serial >( 2 ) ) );
    ASSERT_TRUE( ( TestCXX11::Test< Kokkos::Serial >( 3 ) ) );
    ASSERT_TRUE( ( TestCXX11::Test< Kokkos::Serial >( 4 ) ) );
  }
}
#endif

TEST_F( serial, tile_layout )
{
  TestTile::test< Kokkos::Serial, 1, 1 >( 1, 1 );
  TestTile::test< Kokkos::Serial, 1, 1 >( 2, 3 );
  TestTile::test< Kokkos::Serial, 1, 1 >( 9, 10 );

  TestTile::test< Kokkos::Serial, 2, 2 >( 1, 1 );
  TestTile::test< Kokkos::Serial, 2, 2 >( 2, 3 );
  TestTile::test< Kokkos::Serial, 2, 2 >( 4, 4 );
  TestTile::test< Kokkos::Serial, 2, 2 >( 9, 9 );

  TestTile::test< Kokkos::Serial, 2, 4 >( 9, 9 );
  TestTile::test< Kokkos::Serial, 4, 2 >( 9, 9 );

  TestTile::test< Kokkos::Serial, 4, 4 >( 1, 1 );
  TestTile::test< Kokkos::Serial, 4, 4 >( 4, 4 );
  TestTile::test< Kokkos::Serial, 4, 4 >( 9, 9 );
  TestTile::test< Kokkos::Serial, 4, 4 >( 9, 11 );

  TestTile::test< Kokkos::Serial, 8, 8 >( 1, 1 );
  TestTile::test< Kokkos::Serial, 8, 8 >( 4, 4 );
  TestTile::test< Kokkos::Serial, 8, 8 >( 9, 9 );
  TestTile::test< Kokkos::Serial, 8, 8 >( 9, 11 );
}

} // namespace Test<|MERGE_RESOLUTION|>--- conflicted
+++ resolved
@@ -123,13 +123,8 @@
 
 //----------------------------------------------------------------------------
 
-<<<<<<< HEAD
-#if defined( KOKKOS_HAVE_DEFAULT_DEVICE_TYPE_SERIAL )
+#if defined( KOKKOS_ENABLE_DEFAULT_DEVICE_TYPE_SERIAL )
 TEST_F( serial, cxx11 )
-=======
-#if defined( KOKKOS_ENABLE_DEFAULT_DEVICE_TYPE_SERIAL )
-TEST_F( serial , cxx11 )
->>>>>>> 28e24b3e
 {
   if ( std::is_same< Kokkos::DefaultExecutionSpace, Kokkos::Serial >::value ) {
     ASSERT_TRUE( ( TestCXX11::Test< Kokkos::Serial >( 1 ) ) );
