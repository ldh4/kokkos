--- conflicted
+++ resolved
@@ -903,35 +903,6 @@
                 static_cast<double>(epsilon));
     ASSERT_NEAR(f_host.actual_lhs(op_test), f_host.expected_lhs(op_test),
                 static_cast<double>(epsilon));
-<<<<<<< HEAD
-  }
-
-// volatile-qualified parameter type 'volatile half_type' is deprecated
-#if !defined(KOKKOS_ENABLE_CXX20) && !defined(KOKKOS_ENABLE_CXX23)
-  // Test partial volatile support
-  volatile half_type _h_lhs = h_lhs;
-  volatile half_type _h_rhs = h_rhs;
-  Functor_TestHalfVolatileOperators<ViewType, half_type> f_volatile_device(
-      _h_lhs, _h_rhs);
-  Functor_TestHalfVolatileOperators<ViewTypeHost, half_type> f_volatile_host(
-      _h_lhs, _h_rhs);
-
-  ExecutionSpace().fence();
-  Kokkos::deep_copy(f_device_actual_lhs, f_device.actual_lhs);
-  Kokkos::deep_copy(f_device_expected_lhs, f_device.expected_lhs);
-  for (int op_test = 0; op_test < N_OP_TESTS; op_test++) {
-    // printf("op_test = %d\n", op_test);
-    if (op_test == ASSIGN || op_test == LT_H_H || op_test == LE_H_H ||
-        op_test == NEQ || op_test == EQ || op_test == GT_H_H ||
-        op_test == GE_H_H || op_test == CADD_H_H || op_test == CSUB_H_H ||
-        op_test == CMUL_H_H || op_test == CDIV_H_H) {
-      ASSERT_NEAR(f_device_actual_lhs(op_test), f_device_expected_lhs(op_test),
-                  static_cast<double>(epsilon));
-      ASSERT_NEAR(f_host.actual_lhs(op_test), f_host.expected_lhs(op_test),
-                  static_cast<double>(epsilon));
-    }
-=======
->>>>>>> 06850bf7
   }
 
   // is_trivially_copyable is false with the addition of explicit
